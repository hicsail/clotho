--- conflicted
+++ resolved
@@ -1,12 +1,7 @@
 'use strict';
 const Composer = require('./index');
-<<<<<<< HEAD
 const Insert = require('./server/standardData/insert');
-=======
 const User = require('./server/models/user');
-
->>>>>>> 3cc629e3
-
 Composer((err, server) => {
 
   if (err) {
