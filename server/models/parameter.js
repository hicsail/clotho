--- conflicted
+++ resolved
@@ -27,7 +27,6 @@
   }
 
 
-<<<<<<< HEAD
   static getByParameter(parameters, options, callback) {
 
     var query = parameters[0];
@@ -37,45 +36,23 @@
     }
 
 
-=======
-  static getByParameter(parameters, callback) {
-
-    const query = parameters[0];
->>>>>>> c6f5593c
     this.find(query, (err, parameters) => {
 
       if (err) {
         return callback(err);
       }
-<<<<<<< HEAD
-      this.getBioDesignIdsbyParameter(parameters, callback)
-=======
       this.getBioDesignIdsbyParameter(parameters, callback);
->>>>>>> c6f5593c
     });
 
   }
 
   static getBioDesignIdsbyParameter(parameters, callback) {
-<<<<<<< HEAD
-=======
-
->>>>>>> c6f5593c
+
     var bioDesignIds = [];
 
     if (parameters.length > 0) {
 
       for (var i = 0; i < parameters.length; ++i) {
-<<<<<<< HEAD
-        bioDesignIds.push(parameters[i]['bioDesignId'])
-      }
-    }
-    callback(null, bioDesignIds)
-
-  }
-
-    // Can pass in biodesignids, parameters, or both.
-=======
         bioDesignIds.push(parameters[i]['bioDesignId']);
       }
     }
@@ -84,7 +61,6 @@
   }
 
   // Can pass in biodesignids, parameters, or both.
->>>>>>> c6f5593c
   static getParameterByBioDesignId(bioDesignIds, parameters, callback) {
 
     var query = {};
