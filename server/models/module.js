'use strict';

const Joi = require('joi');
const MongoModels = require('mongo-models');
const Influence = require('./influence');
const Feature = require('./feature');

class Module extends MongoModels {

  static create(name, description, role, features, submoduleIds, userId, callback) {

    const document = {
      name: name,
      description: description,
      role: role,
      features: features,
      submoduleIds: submoduleIds,
      userId: userId
    };

    this.insertOne(document, (err, docs) => {

      if (err) {
        return callback(err);
      }
      callback(null, docs[0]);
    });
  }
}

//
// public void addInfluence(Influence influence) {
//   if (influences == null) {
//     influences = new HashSet<Influence>();
//   }
//   influences.add(influence);
// }



Module.collection = 'modules';

Module.schema = Joi.object().keys({
  _id: Joi.object(),
  role: Joi.string().valid('TRANSCRIPTION', 'TRANSLATION', 'EXPRESSION', 'COMPARTMENTALIZATION', 'LOCALIZATION', 'SENSOR', 'REPORTER', 'ACTIVATION', 'REPRESSION').required(),
  name: Joi.string().required(),
  description: Joi.string(),
  userId: Joi.string().required(),
<<<<<<< HEAD
  influenceIds: Joi.array().items(Joi.string()),
=======
  influenceIds: Joi.array().items(Joi.string()), // Should this be an array of schemas instead?
>>>>>>> 9929de51
  parentModuleId: Joi.string(),
  submoduleIds: Joi.array().items(Joi.string()),
  features: Joi.array().items(Feature.schema)
});

Module.indexes = [
  {key: {userId: 1}}
];

module.exports = Module;<|MERGE_RESOLUTION|>--- conflicted
+++ resolved
@@ -46,11 +46,7 @@
   name: Joi.string().required(),
   description: Joi.string(),
   userId: Joi.string().required(),
-<<<<<<< HEAD
-  influenceIds: Joi.array().items(Joi.string()),
-=======
   influenceIds: Joi.array().items(Joi.string()), // Should this be an array of schemas instead?
->>>>>>> 9929de51
   parentModuleId: Joi.string(),
   submoduleIds: Joi.array().items(Joi.string()),
   features: Joi.array().items(Feature.schema)
