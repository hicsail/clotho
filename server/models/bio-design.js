--- conflicted
+++ resolved
@@ -37,11 +37,7 @@
         0, //versionNumber; set to zero initially, if updating, will be updated later.
         'bioDesign', //collectionName
         description,
-<<<<<<< HEAD
-        null,  //application
-=======
         application,  //application
->>>>>>> b3c6a192
         (err, results) => {
 
           if (err) {
