'use strict';

const Boom = require('boom');
const Joi = require('joi');
const Async = require('async');
const ObjectID = require('mongo-models').ObjectID;


const internals = {};

internals.applyRoutes = function (server, next) {

  const Sequence = server.plugins['hapi-mongo-models'].Sequence;
  const Part = server.plugins['hapi-mongo-models'].Part;
  const Feature = server.plugins['hapi-mongo-models'].Feature;
  const Annotation = server.plugins['hapi-mongo-models'].Annotation;
  const Module = server.plugins['hapi-mongo-models'].Module;
  const BioDesign = server.plugins['hapi-mongo-models'].BioDesign;
  const Parameter = server.plugins['hapi-mongo-models'].Parameter;
  const Role = server.plugins['hapi-mongo-models'].Role;
  const Version = server.plugins['hapi-mongo-models'].Version;

  /**
   * @api {put} /api/part
   * @apiName Get part based on arguments.
   * @apiDescription Get part based on arguments.
   * @apiGroupConvenience Methods Part
   * @apiVersion 4.0.0
   * @apiPermission user
   *
   * @apiParam {String} [name]  name of part.
   * @apiParam {String} [displayId]  displayId of part.
   * @apiParam {String} [role]  role of the feature
   * @apiParam {String} [sequence]  nucleotide sequence using nucleic acid abbreviation. Case-insensitive.
   * @apiParam (Object) [parameters] can include "name", "units", "value", "variable"
   * @apiParam {Boolean} [userSpace=false] If userspace is true, it will only filter by your bioDesigns
   * @apiParam {Boolean} [searchDeleted=false] whether to search for only deleted parts (true) or only non-deleted parts (false).
   *
   * @apiParamExample {json} Request-Example:
   *  {
   "name": "BBa_0123",
   "displayId": "TetR repressible enhancer",
   "role": "PROMOTER",
   "sequence": "tccctatcagtgatagagattgacatccctatcagtgc",
   "parameters": [
    {
    "name": "enhancer unbinding rate",
    "value": 0.03,
    "variable": "K7",
    "units": "min-1"
    },
    {
    "name": "mRNA degradation rate",
    "value": 0.02,
    "variable": "dmrna",
    "units": "min-1"
     }
   ]
  }
   *
   * @apiSuccessExample {json} Success-Response:
   *
   [
   "5989f9e0083e509dff943dde"
   ]
   *
   * @apiErrorExample {json} Error-Response 1:
   * {
   * "statusCode": 404,
    "error": "Not Found",
    "message": "Document not found."
   * }
   */


  server.route({
    method: 'PUT',
    path: '/part',
    config: {
      auth: {
        strategy: 'simple'
      },
      pre: [{
        assign: 'checkrole',
        method: function (request, reply) {

          var role = request.payload.role;
          if (role !== undefined && role !== null) {

            Role.checkValidRole(role, (err, results) => {

              if (err || !results) {
                return reply(Boom.badRequest('Role invalid.'));
              } else {
                reply(true);
              }
            });
          } else {
            reply(true);
          }
        }
      }],
      validate: {
        payload: {
          sort: Joi.string().default('_id'),
          limit: Joi.number().default(20),
          page: Joi.number().default(1),
          name: Joi.string().optional(),
          displayId: Joi.string().optional(),
          role: Joi.string().optional(),
          sequence: Joi.string().insensitive().optional(),
          parameters: Joi.array().items(
            Joi.object().keys({
              name: Joi.string().optional(),
              units: Joi.string(),
              value: Joi.number(),
              variable: Joi.string()
            })
          ).optional(),
          userSpace: Joi.boolean().default(false),
          searchDeleted: Joi.boolean().default(false)
        }
      }
    },
    handler: function (request, reply) {

<<<<<<< HEAD
      const searchDeleted = request.payload.searchDeleted;

=======
>>>>>>> c6f5593c
      Async.auto({
        findPartIdsBySequences: function (done) {

          if (request.payload.sequence !== undefined && request.payload.sequence !== null) {
<<<<<<< HEAD

            if (searchDeleted) {
              Sequence.getSequenceBySequenceString(request.payload.sequence, {toDelete: true}, done);
            } else {
              Sequence.getSequenceBySequenceString(request.payload.sequence, {toDelete: null}, done);
            }

          } else {
            return done(null, null);
=======
            Sequence.getSequenceBySequenceString(request.payload.sequence, done);
          } else {
            return done(null, null);
          }
        },
        findParts: ['findPartIdsBySequences', function (results, done) {

          var partIdsFromSequence = [];
          var partIds = [];
          var partIdsTotal = [];

          if (results.findPartIdsBySequences !== null && results.findPartIdsBySequences !== undefined) {
            partIdsFromSequence = results.findPartIdsBySequences;
>>>>>>> c6f5593c
          }
        },
        findParts: ['findPartIdsBySequences', function (results, done) {

<<<<<<< HEAD
          var partIdsFromSequence = []
          var partIds = []
          var partIdsTotal = []

          if (results.findPartIdsBySequences !== null && results.findPartIdsBySequences !== undefined) {
            partIdsFromSequence = results.findPartIdsBySequences;
          }

          if (request.payload.partIds !== undefined && request.payload.partIds !== null) {
            partIds = request.payload.partIds;
          }

          if (partIdsFromSequence.length !== 0 && partIds.length !== 0) {
              partIdsTotal = partIds.filter(function (item) {
              return partIdsFromSequence.indexOf(item) != -1;
            });
          } else {
              partIdsTotal = partIdsFromSequence.concat(partIds.filter(function (item) {
              return partIdsFromSequence.indexOf(item) < 0;
            }));
          }

          if (partIdsTotal.length > 0) {
            if (searchDeleted) {
              Part.getByParts(partIdsTotal, {toDelete: true}, done);
            } else {
              Part.getByParts(partIdsTotal, {toDelete: null}, done);
            }
          } else {
            return done(null, null);
          }

        }],
        findParameters: function (done) {

          // using part documents from last step, get biodesigns
          if (request.payload.parameters !== undefined && request.payload.parameters !== null) {
            if (searchDeleted) {
              Parameter.getByParameter(request.payload.parameters, {toDelete: true}, done);
            } else {
              Parameter.getByParameter(request.payload.parameters, {toDelete: null}, done);
            }
=======
          if (request.payload.partIds !== undefined && request.payload.partIds !== null) {
            partIds = request.payload.partIds;
          }

          if (partIdsFromSequence.length !== 0 && partIds.length !== 0) {
            partIdsTotal = partIds.filter(function (item) {

              return partIdsFromSequence.indexOf(item) != -1;
            });
          } else {
            partIdsTotal = partIdsFromSequence.concat(partIds.filter(function (item) {

              return partIdsFromSequence.indexOf(item) < 0;
            }));
          }

          if (partIdsTotal.length > 0) {
            Part.getByParts(partIdsTotal, done);
          } else {
            return done(null, null);
          }

        }],
        findParameters: function (done) {
>>>>>>> c6f5593c

          // using part documents from last step, get biodesigns
          if (request.payload.parameters !== undefined && request.payload.parameters !== null) {
            Parameter.getByParameter(request.payload.parameters, done);
          }
          else {
            return done(null, null); //null array returned for unsuccesful search, return null if no parameter seached for
          }
        },
        findModules: function (done) {

          // using part documents from last step, get biodesigns
          if (request.payload.role !== undefined && request.payload.role !== null) {
<<<<<<< HEAD
            if (searchDeleted) {
              Module.getByModule(request.payload.role, {toDelete: true}, done);
            } else {
              Module.getByModule(request.payload.role, {toDelete: null}, done);
            }
          }
          else {
            return done(null, null);
          }
        },
        findBioDesigns: ['findParts', 'findParameters', 'findModules', function (results, done) {

          var intersectBDs = [];
          var setBDs = [];
          //set of duplicate bioDesigns found so far
          if (results.findParts !== null){
            setBDs.push(results.findParts);
          } else if (results.findParts === null && request.payload.sequence !== undefined) {
            setBDs.push([]);
=======
            Module.getByModule(request.payload.role, done);
          }
          else {
            return done(null, null);
>>>>>>> c6f5593c
          }
        },
        findBioDesigns: ['findParts', 'findParameters', 'findModules', function (results, done) {

<<<<<<< HEAD
          if (results.findParameters !== null){
            setBDs.push(results.findParameters);
          } else if (results.findParameters === null && request.payload.parameters !== undefined) {
            setBDs.push([]);
          }

          if (results.findModules !== null) {
            setBDs.push(results.findModules);
          } else if (results.findModules === null && request.payload.role !== undefined) {
            setBDs.push([]);
          }


          for (var i = 0; i < setBDs.length; ++i) {
            if (i !== setBDs.length - 1) {                      //if there exists i+1,
              setBDs[i+1] = setBDs[i].filter(function (item) {  // i+1 equals to the intersect of i and i+1

=======
          var intersectBDs = [];
          var setBDs = [];
          //set of duplicate bioDesigns found so far
          if (results.findParts !== null){
            setBDs.push(results.findParts);
          }
          if (results.findParameters !== null){
            setBDs.push(results.findParameters);
          }
          if (results.findModules !== null){
            setBDs.push(results.findModules);
          }

          for (var i = 0; i < setBDs.length; ++i) {
            if (i !== setBDs.length - 1) {                      //if there exists i+1,
              setBDs[i+1] = setBDs[i].filter(function (item) {  // i+1 equals to the intersect of i and i+1

>>>>>>> c6f5593c
                return setBDs[i+1].indexOf(item) != -1;
              });
            } else {
              intersectBDs = setBDs[i];   //last in setBDs is the intersect of all inputs
            }
          }

          //query for all information found within bioDesignId Object, using above bioDesigns if availaible
          var query = {};
          if (request.payload.name !== undefined) {
            query['name'] = request.payload.name;
          }

          if (request.payload.displayId !== undefined) {
            query['displayId'] = request.payload.displayId;
          }

          if (request.payload.userSpace) {
            query['userId'] = request.auth.credentials.user._id.toString();
          }

          if (searchDeleted) {
            query['toDelete'] = true;
          } else {
            query['toDelete'] = null;
          }

          // Should return everything if all arguments are empty.
          if (request.payload.name === undefined && request.payload.displayId === undefined
            && request.payload.sequence === undefined && request.payload.parameters === undefined
            && request.payload.role === undefined) {
            return BioDesign.find(); //change this to a list of bioDesignIds
          }

          else if (Object.keys(query).length === 0) { //if there's no query for the bioDesign object
<<<<<<< HEAD
            done (null, intersectBDs)
          }
          else if (request.payload.sequence === undefined && request.payload.parameters === undefined
            && request.payload.role === undefined) {

            return BioDesign.getBioDesignIdsByQuery([], query, done);
=======
            done (null, intersectBDs);
>>>>>>> c6f5593c
          }
          else if (request.payload.sequence === undefined && request.payload.parameters === undefined
            && request.payload.role === undefined) {

<<<<<<< HEAD
          // If prior steps have yielded nothing but at least one argument has been non-null, should return.
          else if (((request.payload.sequence !== undefined) || (request.payload.parameters !== undefined) || (request.payload.role !== undefined) ) && intersectBDs.length === 0) {
            done(null, []);

          }
=======
            return BioDesign.getBioDesignIdsByQuery([], query, done);
          }

>>>>>>> c6f5593c
          else {
            // Get full biodesigns.
            return BioDesign.getBioDesignIdsByQuery(intersectBDs, query, done);
          }
        }]
      }, (err, results) => {

        if (err) {
          return reply(err);
        }

        if (results.findBioDesigns.length === 0) {
          return reply([]);
        }

        return reply(results.findBioDesigns);
      });

    }
  })
  ;

  /**
   * @api {put} /api/part/:filter Get Part With Filter
   * @apiName Get Part With Filter
   * @apiDescription Get attribute of a part based on arguments. Valid filters include parameters, modules, subparts,
   * sequences, annotations, features, subdesigns. Note that using the filters for
   * parameters, modules, and subparts will return bioDesign-specific attributes as well.
   * @apiGroup Convenience Methods Part
   * @apiVersion 4.0.0
   * @apiPermission user
   *
   * @apiParam {String} filter parameters, modules, subparts, _id,
   * name, description, userId, displayId, and superBioDesignId
   * @apiParam {String} [name]  name of part.
   * @apiParam {String} [displayId]  displayId of part.
   * @apiParam {String} [role]  role of the feature
   * @apiParam {String} [sequence]  nucleotide sequence using nucleic acid abbreviation. Case-insensitive.
   * @apiParam (Object) [parameters] can include "name", "units", "value", "variable"
   * @apiParam {Boolean} [userSpace=false] If userspace is true, it will only filter by your bioDesigns
   * @apiParam {Boolean} [searchDeleted=false] whether to search for only deleted parts (true) or only non-deleted parts (false).
   *
   * @apiParamExample {json} Request-Example:
   *  {
 "name": "BBa_R0040",
 "displayId": "TetR repressible promoter",
 "role": "PROMOTER",
 "sequence": "tccctatcagtgatagagattgacatccctatcagtgatagagatactgagcac",
 "userSpace": true,
 "parameters": [
  {
  "name": "promoter unbinding rate",
  "value": 0.03,
  "variable": "K7",
  "units": "min-1"
  },
  {
  "name": "mRNA degradation rate",
  "value": 0.02,
  "variable": "dmrna",
  "units": "min-1"
   }
 ]
}

   * @apiSuccessExample {json} Success-Response (for api/part/parameters):
   *
   * [
   [
   {
       "_id": "598b7d0e222537a996a9758d",
       "name": "BBa_R0040",
       "description": null,
       "userId": "593f0d81b59d9120de14d897",
       "displayId": "TetR repressible promoter",
       "imageURL": null,
       "subBioDesignIds": null,
       "superBioDesignId": null,
       "type": "PART"
   },
   {
       "_id": "598b7d0e222537a996a9758f",
       "name": "promoter unbinding rate",
       "userId": "593f0d81b59d9120de14d897",
       "bioDesignId": "598b7d0e222537a996a9758d",
       "value": 0.03,
       "variable": "K7",
       "units": "min-1"
   }
   ]
   ]
   *
   * @apiErrorExample {json} Error-Response 1 - no parts match:
   * {
   * "statusCode": 404,
    "error": "Not Found",
    "message": "Document not found."
   * }
   *
   * @apiErrorExample {json} Error-Response 2 - invalid role:
   * {
    "statusCode": 400,
    "error": "Bad Request",
    "message": "Role invalid."
}
   */


  server.route({
    method: 'PUT',
    path: '/part/{filter}',
    config: {
      auth: {
        strategy: 'simple'
      },
      pre: [{
        assign: 'checkfilter',
        method: function (request, reply) {

          // Check if filter is valid.
          // TODO - update with any new biodesign attributes
          var schema = {
            filter: Joi.string().valid('parameters', 'modules', 'subparts', 'sequences', 'annotations', 'features',
              '_id', 'name', 'description', 'userId', 'displayId', 'moduleId', 'superBioDesignId').required()
          };
          var filter = {filter: request.params.filter};

          Joi.validate(filter, schema, (err, result) => {

            if (err === null) {
              reply(true);
            } else {
              return reply(Boom.badRequest(err));
            }
          });

        }
      }],
      validate: {
        payload: {
          sort: Joi.string().default('_id'),
          limit: Joi.number().default(20),
          page: Joi.number().default(1),
          name: Joi.string().optional(),
          displayId: Joi.string().optional(),
          role: Joi.string().optional(),
          sequence: Joi.string().insensitive().optional(),
          parameters: Joi.array().items(
            Joi.object().keys({
              name: Joi.string().optional(),
              units: Joi.string(), // These should be updated.
              value: Joi.number(),
              variable: Joi.string()
            })
          ).optional(),
          userSpace: Joi.boolean().default(false),
          searchDeleted: Joi.boolean().default(false)
        }
      }
    },
    handler: function (request, reply) {
      Async.auto({

<<<<<<< HEAD
        getPut: function (done) {
          var newRequest = {
            url: '/api/part',
            method: 'PUT',
            payload: request.payload,
            credentials: request.auth.credentials
          };

          server.inject(newRequest, (response) => {
            // Check for error. Includes no document found error.
            if (response.statusCode !== 200) {
              return reply(response.result);
            }
            done(null, response.result);
          });
        },
        getBioDesign : ['getPut', function (results, done) {

          var resultArr = results.getPut;
          BioDesign.getBioDesignIds(resultArr, null, false, (err, results) => {

            if (err) {
              return err;
            }
            done(null, results);
          });
        }],
        getResults: ['getBioDesign', function (results, done) {

          const filter =  request.params.filter
          var bioDesigns = results.getBioDesign;
          var filteredArr = []

          for (let bigPart in bioDesigns) {
            var filteredObj = [null, null];

            //get filter object
            if (filter === 'parameters') {
              filteredObj[1] = bioDesigns[bigPart]['parameters'][0]
            }
            else if (filter === 'modules') {
              filteredObj[1] = bioDesigns[bigPart]['modules'][0];
              delete filteredObj[1]['features']
            }
            else if (filter === 'subparts') {
              filteredObj[1] = bioDesigns[bigPart]['subparts'][0];
              delete filteredObj[1]['sequences']
            }
            else if (filter === 'sequences') {
              filteredObj[1] = bioDesigns[bigPart]['subparts'][0]['sequences'][0];
              delete filteredObj[1]['annotations']
            }
            else if (filter === 'annotations') {
              filteredObj[1] = bioDesigns[bigPart]['subparts'][0]['sequences'][0]['annotations'][0];
              delete filteredObj[1]['features']
            }
            else if (filter === 'features') {
              filteredObj[1] = bioDesigns[bigPart]['modules'][0]['features'][0]
=======
      Async.auto({

        getPut: function (done) {

          var newRequest = {
            url: '/api/part',
            method: 'PUT',
            payload: request.payload,
            credentials: request.auth.credentials
          };

          server.inject(newRequest, (response) => {
            // Check for error. Includes no document found error.
            if (response.statusCode !== 200) {
              return reply(response.result);
            }
            done(null, response.result);
          });
        },
        getBioDesign : ['getPut', function (results, done) {

          var resultArr = results.getPut;
          BioDesign.getBioDesignIds(resultArr, null, false, (err, results) => {

            if (err) {
              return err;
            }
            done(null, results);
          });
        }],
        getResults: ['getBioDesign', function (results, done) {

          const filter =  request.params.filter;
          var bioDesigns = results.getBioDesign;
          var filteredArr = [];

          for (let bigPart in bioDesigns) {
            var filteredObj = [null, null];

            //get filter object
            if (filter === 'parameters') {
              filteredObj[1] = bioDesigns[bigPart]['parameters'][0];
            }
            else if (filter === 'modules') {
              filteredObj[1] = bioDesigns[bigPart]['modules'][0];
              delete filteredObj[1]['features'];
            }
            else if (filter === 'subparts') {
              filteredObj[1] = bioDesigns[bigPart]['subparts'][0];
              delete filteredObj[1]['sequences'];
            }
            else if (filter === 'sequences') {
              filteredObj[1] = bioDesigns[bigPart]['subparts'][0]['sequences'][0];
              delete filteredObj[1]['annotations'];
            }
            else if (filter === 'annotations') {
              filteredObj[1] = bioDesigns[bigPart]['subparts'][0]['sequences'][0]['annotations'][0];
              delete filteredObj[1]['features'];
            }
            else if (filter === 'features') {
              filteredObj[1] = bioDesigns[bigPart]['modules'][0]['features'][0];
>>>>>>> c6f5593c
            }

            //get bioDesign object
            filteredObj[0] = bioDesigns[bigPart];
            delete filteredObj[0]['parameters'];
            delete filteredObj[0]['modules'];
            delete filteredObj[0]['subparts'];

            filteredArr.push(filteredObj);
          }

          if (filteredArr.length > 0 && typeof filteredArr[0] === 'string') {
            return reply(filteredArr.join());
          } else {
            return reply(filteredArr);
          }
        }]
<<<<<<< HEAD
      })
      }
=======
      });
    }
>>>>>>> c6f5593c
  });

  /**
   * @api {get} /api/part/:id Get Part By Id
   * @apiName Get Part By Id
   * @apiDescription Get complete Part by ID
   * @apiGroup Convenience Methods Part
   * @apiVersion 4.0.0
   * @apiPermission user
   *
   * @apiParam {String} id Part unique ID. (BioDesign ID)
   *
   * @apiSuccessExample {json} Success-Response:
   * [
   {
       "_id": "5967e04fc68f3c2e640cf9c6",
       "name": "B010",
       "description": null,
       "userId": "5939ba97b8e96112986d3be8",
       "displayId": "sample2",
       "imageURL": null,
       "subBioDesignIds": null,
       "superBioDesignId": "5967e0efc68f3c2e640cf9cd",
       "type": "PART",
       "subparts": [
           {
               "_id": "5967e04fc68f3c2e640cf9c9",
               "name": "B010",
               "description": null,
               "userId": "5939ba97b8e96112986d3be8",
               "displayId": "sample2",
               "bioDesignId": "5967e04fc68f3c2e640cf9c6",
               "assemblyId": "5967e0efc68f3c2e640cf9d1",
               "sequences": [
                   {
                       "_id": "5967e04fc68f3c2e640cf9ca",
                       "name": "B010",
                       "description": null,
                       "userId": "5939ba97b8e96112986d3be8",
                       "displayId": "sample2",
                       "featureId": "5967e04fc68f3c2e640cf9cc",
                       "partId": "5967e04fc68f3c2e640cf9c9",
                       "sequence": "CTTATT",
                       "isLinear": null,
                       "isSingleStranded": null,
                       "annotations": [
                           {
                               "_id": "5967e04fc68f3c2e640cf9cb",
                               "name": "B010",
                               "description": null,
                               "userId": "5939ba97b8e96112986d3be8",
                               "sequenceId": "5967e04fc68f3c2e640cf9ca",
                               "start": 1,
                               "end": 6,
                               "isForwardStrand": true,
                               "features": [
                                   {
                                       "_id": "5967e04fc68f3c2e640cf9cc",
                                       "name": "B010",
                                       "description": null,
                                       "userId": "5939ba97b8e96112986d3be8",
                                       "displayId": "sample2",
                                       "role": "GENE",
                                       "annotationId": "5967e04fc68f3c2e640cf9cb",
                                       "moduleId": "5967e04fc68f3c2e640cf9c8"
                                   }
                               ]
                           }
                       ]
                   }
               ]
           }
       ],
       "modules": [
           {
               "_id": "5967e04fc68f3c2e640cf9c8",
               "name": "B010",
               "description": null,
               "userId": "5939ba97b8e96112986d3be8",
               "displayId": "sample2",
               "bioDesignId": "5967e04fc68f3c2e640cf9c6",
               "role": "GENE",
               "submoduleIds": null,
               "features": [
                   {
                       "_id": "5967e04fc68f3c2e640cf9cc",
                       "name": "B010",
                       "description": null,
                       "userId": "5939ba97b8e96112986d3be8",
                       "displayId": "sample2",
                       "role": "GENE",
                       "annotationId": "5967e04fc68f3c2e640cf9cb",
                       "moduleId": "5967e04fc68f3c2e640cf9c8"
                   }
               ]
           }
       ],
       "parameters": [
           {
               "_id": "5967e04fc68f3c2e640cf9c7",
               "name": "sodium",
               "userId": "5939ba97b8e96112986d3be8",
               "bioDesignId": "5967e04fc68f3c2e640cf9c6",
               "value": 99,
               "variable": "Na",
               "units": "mM"
           }
       ]
   }
   ]
   *
   * @apiErrorExample {json} Error-Response 1:
   * {
    "statusCode": 404,
    "error": "Not Found",
    "message": "Document not found."
}
   */

  server.route({
    method: 'GET',
    path: '/part/{id}',
    config: {
      auth: {
        strategy: 'simple',
      },
      pre: [{
        assign: 'checkVersion',
        method: function (request, reply) {

          var bioDesignId = request.params.id;

          Version.findNewest(bioDesignId, 'bioDesign', (err, results) => {
<<<<<<< HEAD
=======

>>>>>>> c6f5593c
            if (err) {
              return err;
            } else {
              // This automatically find newest version if it exists, if not returns original
              reply (results);
            }
          });
        }
      }]
    },
    handler: function (request, reply) {

      var versionResults = request.pre.checkVersion;
<<<<<<< HEAD
      var lastUpdatedId = versionResults[0]  //returns current id, if no newer version
=======
      var lastUpdatedId = versionResults[0];  //returns current id, if no newer version
>>>>>>> c6f5593c

      BioDesign.getBioDesignIds(lastUpdatedId, null, false, (err, bioDesign) => {

        if (err) {
          return reply(err);
        }

        if (!bioDesign || bioDesign.length === 0) {
          return reply(Boom.notFound('Document not found.'));
        }

        reply(bioDesign);

      });

    }
  });

  /**
   * @api {post} /api/part Create Part
   * @apiName Create Part
   * @apiDescription Create part based on arguments
   * @apiGroup Convenience Methods Part
   * @apiVersion 4.0.0
   * @apiPermission user
   *
   * @apiParam {String} name  name of part.
   * @apiParam {String} [displayId]  displayId of part.
   * @apiParam {String} [role]  role of the feature
   * @apiParam (Object) [parameters] can include "name", "units", "value", "variable"
   * @apiParam {String} [sequence]  nucleotide sequence using nucleic acid abbreviation. Case-insensitive.
   *
   * @apiParamExample {json} Request-Example:
   *
   *{
   * "name": "BBa_R0040",
   * "displayId": "TetR repressible promoter",
   * "role": "PROMOTER",
   * "sequence": "tccctatcagtgatagagattgacatccctatcagtgatagagatactgagcac",
   * "parameters": [
   *  {
   *  "name": "promoter unbinding rate",
   *  "value": 0.03,
   *  "variable": "K7",
   *    "units": "min-1"
   *  },
   *  {
   *    "name": "mRNA degradation rate",
   *    "value": 0.02,
   *    "variable": "dmrna",
   *    "units": "min-1"
   *   }
   * ]
   *}
   *
   * @apiSuccessExample {string} Success-Response:
   * 5952e539ed2e7c2df88b7f8a
   *
   * @apiErrorExample {json} Error-Response 1 - Invalid role:
   * {
   *  "statusCode": 400,
   *  "error": "Bad Request",
   *  "message": "Role invalid."
   *  }
   */

  server.route({
    method: 'POST',
    path: '/part',
    config: {
      auth: {
        strategy: 'simple'
      },
      pre: [{
        assign: 'checkrole',
        method: function (request, reply) {

          var role = request.payload.role;
          if (role !== undefined && role !== null) {

            Role.checkValidRole(role, (err, results) => {

              if (err || !results) {
                return reply(Boom.badRequest('Role invalid.'));
              } else {
                reply(true);
              }
            });
          } else {
            reply(true);
          }
        }
      }],
      validate: {
        payload: {
          name: Joi.string().required(),
          displayId: Joi.string().optional(),
          role: Joi.string().optional(),
          parameters: Joi.array().items(
            Joi.object().keys({
              name: Joi.string().optional(),
              units: Joi.string(), // These should be updated.
              value: Joi.number(),
              variable: Joi.string()
            })
          ).optional(),
          sequence: Joi.string().insensitive().optional()
        }
      }
    },

    handler: function (request, reply) {

      Async.auto({
        createBioDesign: function (done) {


          BioDesign.create(
            request.payload.name,
            null, // description
            request.auth.credentials.user._id.toString(),
            request.payload.displayId,
            null, //imageURL
            null, //subBioDesignIds
            null, //superBioDesignId
            'PART', //type
            request.auth.credentials.session.application.toString(), //application
            done);
        },
        createParameters: ['createBioDesign', function (results, done) {

          if (request.payload.parameters !== undefined && request.payload.parameters !== null) {

            var bioDesignId = results.createBioDesign._id.toString();
            var param = request.payload.parameters;
            var parameterLabels = ['name', 'value', 'variable', 'units'];

            for (let p of param) {
              for (let label of parameterLabels) {
                if (p[label] === undefined) {
                  p[label] = null;
                }
              }
            }


            var allPromises = [];
            for (var i = 0; i < param.length; ++i) {
              var promise = new Promise((resolve, reject) => {

                Parameter.create(
                  param[i]['name'],
                  request.auth.credentials.user._id.toString(),
                  bioDesignId,
                  param[i]['value'],
                  param[i]['variable'],
                  param[i]['units'],
                  (err, results) => {

                    if (err) {
                      reject(err);
                    } else {
                      resolve(results);
                    }
                  }
                );

              });

              allPromises.push(promise);
            }

            Promise.all(allPromises).then((resolve, reject) => {

              done(null, allPromises);
            });
          }
          else {
            return done(null, []);
          }
        }],
        createModule: ['createBioDesign', function (results, done) {

          if (request.payload.role !== undefined && request.payload.role !== null) {
            var bioDesignId = results.createBioDesign._id.toString();

            Module.create(
              request.payload.name,
              null, // description
              request.auth.credentials.user._id.toString(),
              request.payload.displayId,
              bioDesignId,
              request.payload.role,
              null, // no submoduleIds
              done);
          }
          else {
            return done(null, []);
          }
        }],
        createSubpart: ['createBioDesign', function (results, done) {

          var bioDesignId = results.createBioDesign._id.toString();

          Part.create(
            request.payload.name,
            null, // no description
            request.auth.credentials.user._id.toString(),
            request.payload.displayId,
            bioDesignId,
            done);
        }],
        createSequence: ['createSubpart', function (results, done) {

          if (request.payload.sequence !== undefined && request.payload.sequence !== null) {

            var partId = results.createSubpart._id.toString();

            Sequence.create(
              request.payload.name,
              null, // no description
              request.auth.credentials.user._id.toString(),
              request.payload.displayId,
              null, // featureId null
              partId,
              request.payload.sequence,
              null,
              null,
              done);
          }
          else {
            return done(null, []);
          }
        }],
        createAnnotation: ['createSequence', function (results, done) {

          if (request.payload.sequence !== undefined && request.payload.sequence !== null) {

            var seq = results.createSequence._id.toString();
            Annotation.create(
              request.payload.name,
              null, // description,
              request.auth.credentials.user._id.toString(),
              seq, // sequenceId
              null, //superSequenceId - never updated, null indicates it is directly part of a part or device
              1, // start
              request.payload.sequence.length, // end
              true, // isForwardString
              done);
          }
          else {
            return done(null, []);
          }
        }],
        createFeature: ['createModule', 'createAnnotation', function (results, done) {

          var annotationId = null, moduleId = null;
          if (results.createAnnotation._id !== undefined) {
            annotationId = results.createAnnotation._id.toString();
          }

          if (results.createModule._id !== undefined) {
            moduleId = results.createModule._id.toString();
          }


          if (annotationId !== null && moduleId !== null) {
            Feature.create(
              request.payload.name,
              null, // description
              request.auth.credentials.user._id.toString(),
              request.payload.displayId,
              request.payload.role,
              annotationId,
              null, //superAnnotationId
              moduleId,
              done);
          }
          else {
            return done(null);
          }
        }],
        updateSequenceFeatureId: ['createFeature', 'createSequence', function (results, done) {

          if (results.createFeature && request.payload.sequence !== undefined && request.payload.sequence !== null) {
            var featureId = results.createFeature._id.toString();
            var sequenceId = results.createSequence._id.toString();

            Sequence.findOneAndUpdate({
              _id: ObjectID(sequenceId),
              $isolated: 1
            }, {$set: {featureId: featureId}}, (err, results) => {

              if (err) {
                return reply(err);
              } else {
                done(null, results);
              }
            });
          } else {
            done(null, results);
          }

        }]
      }, (err, results) => {

        if (err) {
          return reply(err);
        }
        return reply(results.createBioDesign._id.toString());
      });
    }
  })
  ;

  /**
   * @api {put} /api/part/update/:id Update Part by Id
   * @apiName  Update Part by Id
   * @apiDescription Include arguments in payload to update part.
   * @apiGroup Convenience Methods Part
   * @apiVersion 4.0.0
   * @apiPermission user
   *
   * @apiParam {String} name  name of part.
   * @apiParam {String} [displayId]  displayId of part.
   * @apiParam {String} [role]  role of the feature
   * @apiParam (Object) [parameters] can include "name", "units", "value", "variable"
   * @apiParam {String} [sequence]  nucleotide sequence using nucleic acid abbreviation. Case-insensitive.
   * @apiParam {Boolean} [userSpace=false] If userspace is true, it will only filter by your bioDesigns
   *
   * @apiParamExample {json} Request-Example:
   *
   * {
	"name": "BBa_E0040",
	"displayId": "green fluorescent protein derived from jellyfish",
	"role": "PROMOTER",
	"parameters": [{
		"name": "color",
		"variable": "green",
		"value": 1,
		"units": "nM"
	}],
	"sequence": "ATGCGTAAA"

}
   *
   * @apiSuccessExample {json} Success-Response:
   * 5984d2fc75bee68ac054faa9
   *
   * @apiErrorExample {json} Error-Response 1 - Invalid part id:

   {
   * "statusCode": 404,
    "error": "Not Found",
    "message": "Document not found."
   * }
   *
   *@apiErrorExample {json} Error-Response 2 - Invalid role:
   * {
   *  "statusCode": 400,
   *  "error": "Bad Request",
   *  "message": "Role invalid."
   *  }
   *
   */

  server.route({
    method: 'PUT',
    path: '/part/update/{id}',
    config: {
      auth: {
        strategy: 'simple'
      },
      pre: [{
        assign: 'checkrole',
        method: function (request, reply) {

          // Check role is valid before looking for request.

          var role = request.payload.role;
          if (role !== undefined && role !== null) {

            Role.checkValidRole(role, (err, results) => {

              if (err || !results) {
                return reply(Boom.badRequest('Role invalid.'));
              } else {
                reply(true);
              }
            });
          } else {
            reply(true);
          }
        }
      },
      {
        assign: 'checkBioDesign',
        method: function (request, reply) {

          // Check that biodesign exists - should not perform update if biodesign does not exist.
          var bioDesignId = request.params.id;

          BioDesign.find({_id: ObjectID(bioDesignId), type: 'PART'}, (err, results) => {

            if (err) {
              return reply(err);
            } else if (results === null || results.length === 0) {
              return reply(Boom.notFound('Part does not exist.'));
            } else {
              reply(true);
            }
          }
          );
        }
      },
      {
        assign: 'checkVersion',
        method: function (request, reply) {

          var bioDesignId = request.params.id;

<<<<<<< HEAD
=======
          Version.findNewest(bioDesignId, 'bioDesign', (err, results) => {
>>>>>>> c6f5593c

          Version.findNewest(bioDesignId, 0, (err, results) => {
            if (err) {
              return err;
            } else {
              // This automatically find newest version if it exists, if not returns original
              reply(results);
            }
          });
        }
      }],
      validate: {
        payload: {
          sort: Joi.string().default('_id'),
          limit: Joi.number().default(20),
          page: Joi.number().default(1),
          name: Joi.string().optional(),
          displayId: Joi.string().optional(),
          role: Joi.string().optional(),
          sequence: Joi.string().insensitive().optional(),
          parameters: Joi.array().items(
            Joi.object().keys({
              name: Joi.string().optional(),
              units: Joi.string(),
              value: Joi.number(),
              variable: Joi.string()
            })
          ).optional(),
          userSpace: Joi.boolean().default(false)
        }
      }
    },
    handler: function (request, reply) {


      Async.auto({

        //get most updated ID
        getOldPart: function (done) {

          var versionResults = request.pre.checkVersion;
          var lastUpdatedId = versionResults[0];  //return current id, if no newer version

          BioDesign.getBioDesignIds(lastUpdatedId, null, 'PART', done);
        },
        createNewPart: ['getOldPart', function (results, done) {

          // Build up appropriate payload for part creation.
          const args = ['name', 'displayId', 'role', 'sequence', 'parameters'];
          var newPayload = {};
          var oldPart = results.getOldPart[0];

          for (var i = 0; i < args.length; ++i) {

            // If argument in payload was null, retrieve value from old Part.

            if (request.payload[args[i]] === undefined || request.payload[args[i]] === null) {

              if (args[i] === 'sequence') {
                if (oldPart['subparts'][0]['sequences'] !== undefined && oldPart['subparts'][0]['sequences'] !== null) {
                  newPayload.sequence = oldPart['subparts'][0]['sequences'][0]['sequence'];
                }
              } else if (args[i] === 'role') {
                if (oldPart['modules'] !== undefined && oldPart['modules'] !== null && oldPart['modules'].length !== 0) {
                  newPayload.role = oldPart['modules'][0]['role'];
                }
              } else if (args[i] === 'parameters') {
                // Loop through old parameters value
                if (oldPart['parameters'].length !== 0 && oldPart['parameters'] !== null && oldPart['parameters'] !== undefined) {


                  var oldParameters = oldPart['parameters'];
                  var newParameters = null;
                  if (oldParameters != null && oldParameters.length !== 0) {
                    newParameters = [];
                  }
                  var parameterKeys = ['name', 'units', 'value', 'variable'];
                  for (var oldParameter of oldParameters) {
                    var p = {};

                    for (var paraKey of parameterKeys) {
                      if (oldParameter[paraKey] !== undefined && oldParameter[paraKey] !== null) {
                        p[paraKey] = oldParameter[paraKey];
                      }
                    }
                    newParameters.push(p);
                  }
                  newPayload.parameters = newParameters;
                }
              } else if (args[i] === 'name' || args[i] === 'displayId') {
                newPayload[args[i]] = oldPart[args[i]];
              }
            } else {

              // Otherwise include payload value.
              newPayload[args[i]] = request.payload[args[i]];
            }
          }

          // Create a new Part object.
          var newRequest = {
            url: '/api/part',
            method: 'POST',
            payload: newPayload,
            credentials: request.auth.credentials
          };


          server.inject(newRequest, (response) => {

            if (response.statusCode !== 200) {
              return reply(response.result);
            }

            done(null, response.result);

          });

        }], // TODO: update bioDesign link to Version!
        versionUpdate: ['createNewPart', function (results, done) {

          var versionResults = request.pre.checkVersion;
          var lastUpdatedId = versionResults[0];
          var versionNumber = versionResults[1];

          const oldId = lastUpdatedId;
          const partId = results.createNewPart;  // id of new Part.

          //change this to just updating the version --> because biodesign is creating the version
          if (lastUpdatedId !== null) {
            Version.updateMany({
              objectId: ObjectID(partId), //update new version number
              $isolated: 1
            }, {$set: {versionNumber: versionNumber + 1}}, (err, results) => {

              if (err) {
                return reply(err);
              }


              Version.updateMany({
                objectId: ObjectID(oldId), //update old replacement id
                $isolated: 1
              }, {$set: {replacementVersionId: partId}}, (err, results) => {


                if (err) {
                  return reply(err);
                }


                done(null, results);
              });
            });
          } else {
            done(null, results);
          }
        }],
        // markForDelete: ['versionUpdate', function (results, done) {
        //
        //   BioDesign.findByIdAndUpdate(request.params.id, {toDelete: true}, done);
        //
        // }]
      }, (err, result) => {

        if (err) {
          return err;
        }
        return reply(result['createNewPart']); //returns new bioDesginId
      });

    }
  });

  /**
   * @api {delete} /api/part/:id Delete Part by Id
   * @apiName  Delete Part by Id
   * @apiDescription Marks Part to be delete, removes it from being searched
   * @apiGroup Convenience Methods Part
   * @apiVersion 4.0.0
   * @apiPermission user
   *
   * @apiParam {String} id Part unique ID. (BioDesign ID)
   * @apiParamExample {String} id:
   * 596f9356be72299b8b10310e
   *
   * @apiSuccessExample {json} Success-Response:
   * {"message": "Success."}
   *
   */
  server.route({
    method: 'DELETE',
    path: '/part/{id}',
    config: {
      auth: {
        strategy: 'simple',
      }
    },
    handler: function (request, reply) {

      Async.auto({
        BioDesign: function (callback) {

          BioDesign.getBioDesign(request.params.id, false, (err, bioDesign) => {

            if (err) {
              return callback(err);
            }

            BioDesign.findById(request.params.id, (err, document) => {

              if (err) {
                return callback(err);
              }

              var dataModel = {};
              dataModel.subparts = bioDesign.subparts;
              dataModel.parameters = bioDesign.parameters;
              dataModel.modules = bioDesign.modules;

              BioDesign.delete(document, (err, result) => {
              });
              callback(null, dataModel);
            });
          });
        },
        Parameters: ['BioDesign', function (results, callback) {

          for (var parameter of results.BioDesign.parameters) {
            Parameter.delete(parameter, (err, results) => {
            });
          }
          callback(null, '');
        }],
        Modules: ['BioDesign', function (results, callback) {

          for (var module of results.BioDesign.modules) {
            for (var feature of module.features) {
              Feature.delete(feature, (err, results) => {
              });
            }
            delete module.features;
            Module.delete(module, (err, results) => {
            });
          }
          callback(null, '');
        }],
        Parts: ['BioDesign', function (results, callback) {

          for (var part of results.BioDesign.subparts) {
            for (var sequence of part.sequences) {
              for (var annotation of sequence.annotations) {
                for (var feature of annotation.features) {
                  Feature.delete(feature, (err, callback) => {
                  });
                }
                delete annotation.features;
                Annotation.delete(annotation, (err, callback) => {
                });
              }
              delete sequence.annotations;
              Sequence.delete(sequence, (err, callback) => {
              });
            }
            delete part.sequences;
            Part.delete(part, (err, callback) => {
            });
          }
          callback(null, '');
        }]
      }, (err, result) => {

        if (err) {
          return reply(err);
        }

        reply({message: 'Success.'});
      });
    }
  });


  /**
   * @api {delete} /api/part/undelete/:id Un-Delete Part by Id
   * @apiName  Un-Delete Part by Id
   * @apiDescription Removes Marks for deletion on part, becomes searchable again
   * @apiGroup Convenience Methods Part
   * @apiVersion 4.0.0
   * @apiPermission user
   *
   * @apiParam {String} id Part unique ID. (BioDesign ID)
   * @apiParamExample {String} id:
   * 596f9356be72299b8b10310e
   *
   * @apiSuccessExample {json} Success-Response:
   * {"message": "Success."}
   *
   */
  server.route({
    method: 'DELETE',
    path: '/part/undelete/{id}',
    config: {
      auth: {
        strategy: 'simple',
      }
    },
    handler: function (request, reply) {

      Async.auto({
        BioDesign: function (callback) {

          BioDesign.findOne({
            _id: ObjectID(request.params.id),
            toDelete: true
          }, (err, document) => {

            BioDesign.undelete(document, callback);
          });
        },
        Parameters: ['BioDesign', function (results, callback) {

          Parameter.find({
            bioDesignId: request.params.id,
            toDelete: true
          }, (err, documents) => {

            Async.each(documents, function (parameter, callback) {

              Parameter.undelete(parameter, callback);
            }, (err) => {

              callback(err);
            });
          });
        }],
        Modules: ['BioDesign', function (results, callback) {

          Module.find({
            bioDesignId: request.params.id,
            toDelete: true
          }, (err, modules) => {

            Async.each(modules, function (module, callback) {

              Feature.find({
                moduleId: module._id.toString(),
                toDelete: true
              }, (err, features) => {

                Async.each(features, function (feature, callback) {

                  Feature.undelete(feature, callback);

                }, (err) => {

                  Module.undelete(module, callback);
                });
              });
            }, (err) => {

              callback(err, modules);
            });
          });
        }],
        Parts: ['BioDesign', function (results, callback) {

          Part.find({
            bioDesignId: request.params.id,
            toDelete: true
          }, (err, parts) => {

            Async.each(parts, function (part, callback) {

              Sequence.find({
                partId: part._id.toString(),
                toDelete: true
              }, (err, sequences) => {

                Async.each(sequences, function (sequence, callback) {

                  Annotation.find({
                    sequenceId: sequence._id.toString(),
                    toDelete: true
                  }, (err, annotations) => {

                    Async.each(annotations, function (annotation, callback) {

                      Feature.find({
                        annotationId: annotation._id.toString(),
                        toDelete: true
                      }, (err, features) => {

                        Async.each(features, function (feature, callback) {

                          Feature.undelete(feature, callback);
                        }, (err) => {

                          Annotation.undelete(annotation, callback);
                        }); //end each feature
                      });// feature find
                    }, (err) => {

                      Sequence.undelete(sequence, callback);
                    }); //end each annotation
                  });// annotation find
                }, (err) => {

                  Part.undelete(part, callback);
                }); //end each sequence
              });// sequence find
            }, (err) => {

              callback(err);
            });// end for part
          });//part find
        }]
      }, (err, result) => {

        if (err) {
          return reply(err);
        }

        reply({message: 'Success.'});
      });
    }
  });

  next();
};


exports.register = function (server, options, next) {

  server.dependency(['auth', 'hapi-mongo-models'], internals.applyRoutes);

  next();
};


exports.register.attributes = {
  name: 'part'
};<|MERGE_RESOLUTION|>--- conflicted
+++ resolved
@@ -124,16 +124,12 @@
     },
     handler: function (request, reply) {
 
-<<<<<<< HEAD
       const searchDeleted = request.payload.searchDeleted;
 
-=======
->>>>>>> c6f5593c
       Async.auto({
         findPartIdsBySequences: function (done) {
 
           if (request.payload.sequence !== undefined && request.payload.sequence !== null) {
-<<<<<<< HEAD
 
             if (searchDeleted) {
               Sequence.getSequenceBySequenceString(request.payload.sequence, {toDelete: true}, done);
@@ -143,10 +139,6 @@
 
           } else {
             return done(null, null);
-=======
-            Sequence.getSequenceBySequenceString(request.payload.sequence, done);
-          } else {
-            return done(null, null);
           }
         },
         findParts: ['findPartIdsBySequences', function (results, done) {
@@ -157,18 +149,6 @@
 
           if (results.findPartIdsBySequences !== null && results.findPartIdsBySequences !== undefined) {
             partIdsFromSequence = results.findPartIdsBySequences;
->>>>>>> c6f5593c
-          }
-        },
-        findParts: ['findPartIdsBySequences', function (results, done) {
-
-<<<<<<< HEAD
-          var partIdsFromSequence = []
-          var partIds = []
-          var partIdsTotal = []
-
-          if (results.findPartIdsBySequences !== null && results.findPartIdsBySequences !== undefined) {
-            partIdsFromSequence = results.findPartIdsBySequences;
           }
 
           if (request.payload.partIds !== undefined && request.payload.partIds !== null) {
@@ -176,11 +156,13 @@
           }
 
           if (partIdsFromSequence.length !== 0 && partIds.length !== 0) {
-              partIdsTotal = partIds.filter(function (item) {
+            partIdsTotal = partIds.filter(function (item) {
+
               return partIdsFromSequence.indexOf(item) != -1;
             });
           } else {
-              partIdsTotal = partIdsFromSequence.concat(partIds.filter(function (item) {
+            partIdsTotal = partIdsFromSequence.concat(partIds.filter(function (item) {
+
               return partIdsFromSequence.indexOf(item) < 0;
             }));
           }
@@ -205,36 +187,7 @@
             } else {
               Parameter.getByParameter(request.payload.parameters, {toDelete: null}, done);
             }
-=======
-          if (request.payload.partIds !== undefined && request.payload.partIds !== null) {
-            partIds = request.payload.partIds;
-          }
-
-          if (partIdsFromSequence.length !== 0 && partIds.length !== 0) {
-            partIdsTotal = partIds.filter(function (item) {
-
-              return partIdsFromSequence.indexOf(item) != -1;
-            });
-          } else {
-            partIdsTotal = partIdsFromSequence.concat(partIds.filter(function (item) {
-
-              return partIdsFromSequence.indexOf(item) < 0;
-            }));
-          }
-
-          if (partIdsTotal.length > 0) {
-            Part.getByParts(partIdsTotal, done);
-          } else {
-            return done(null, null);
-          }
-
-        }],
-        findParameters: function (done) {
->>>>>>> c6f5593c
-
-          // using part documents from last step, get biodesigns
-          if (request.payload.parameters !== undefined && request.payload.parameters !== null) {
-            Parameter.getByParameter(request.payload.parameters, done);
+
           }
           else {
             return done(null, null); //null array returned for unsuccesful search, return null if no parameter seached for
@@ -244,7 +197,6 @@
 
           // using part documents from last step, get biodesigns
           if (request.payload.role !== undefined && request.payload.role !== null) {
-<<<<<<< HEAD
             if (searchDeleted) {
               Module.getByModule(request.payload.role, {toDelete: true}, done);
             } else {
@@ -264,17 +216,8 @@
             setBDs.push(results.findParts);
           } else if (results.findParts === null && request.payload.sequence !== undefined) {
             setBDs.push([]);
-=======
-            Module.getByModule(request.payload.role, done);
-          }
-          else {
-            return done(null, null);
->>>>>>> c6f5593c
-          }
-        },
-        findBioDesigns: ['findParts', 'findParameters', 'findModules', function (results, done) {
-
-<<<<<<< HEAD
+          }
+
           if (results.findParameters !== null){
             setBDs.push(results.findParameters);
           } else if (results.findParameters === null && request.payload.parameters !== undefined) {
@@ -292,25 +235,6 @@
             if (i !== setBDs.length - 1) {                      //if there exists i+1,
               setBDs[i+1] = setBDs[i].filter(function (item) {  // i+1 equals to the intersect of i and i+1
 
-=======
-          var intersectBDs = [];
-          var setBDs = [];
-          //set of duplicate bioDesigns found so far
-          if (results.findParts !== null){
-            setBDs.push(results.findParts);
-          }
-          if (results.findParameters !== null){
-            setBDs.push(results.findParameters);
-          }
-          if (results.findModules !== null){
-            setBDs.push(results.findModules);
-          }
-
-          for (var i = 0; i < setBDs.length; ++i) {
-            if (i !== setBDs.length - 1) {                      //if there exists i+1,
-              setBDs[i+1] = setBDs[i].filter(function (item) {  // i+1 equals to the intersect of i and i+1
-
->>>>>>> c6f5593c
                 return setBDs[i+1].indexOf(item) != -1;
               });
             } else {
@@ -346,31 +270,19 @@
           }
 
           else if (Object.keys(query).length === 0) { //if there's no query for the bioDesign object
-<<<<<<< HEAD
-            done (null, intersectBDs)
+            done (null, intersectBDs);
           }
           else if (request.payload.sequence === undefined && request.payload.parameters === undefined
             && request.payload.role === undefined) {
 
             return BioDesign.getBioDesignIdsByQuery([], query, done);
-=======
-            done (null, intersectBDs);
->>>>>>> c6f5593c
-          }
-          else if (request.payload.sequence === undefined && request.payload.parameters === undefined
-            && request.payload.role === undefined) {
-
-<<<<<<< HEAD
+          }
+
           // If prior steps have yielded nothing but at least one argument has been non-null, should return.
           else if (((request.payload.sequence !== undefined) || (request.payload.parameters !== undefined) || (request.payload.role !== undefined) ) && intersectBDs.length === 0) {
             done(null, []);
 
           }
-=======
-            return BioDesign.getBioDesignIdsByQuery([], query, done);
-          }
-
->>>>>>> c6f5593c
           else {
             // Get full biodesigns.
             return BioDesign.getBioDesignIdsByQuery(intersectBDs, query, done);
@@ -532,10 +444,11 @@
       }
     },
     handler: function (request, reply) {
+
       Async.auto({
 
-<<<<<<< HEAD
         getPut: function (done) {
+
           var newRequest = {
             url: '/api/part',
             method: 'PUT',
@@ -564,68 +477,6 @@
         }],
         getResults: ['getBioDesign', function (results, done) {
 
-          const filter =  request.params.filter
-          var bioDesigns = results.getBioDesign;
-          var filteredArr = []
-
-          for (let bigPart in bioDesigns) {
-            var filteredObj = [null, null];
-
-            //get filter object
-            if (filter === 'parameters') {
-              filteredObj[1] = bioDesigns[bigPart]['parameters'][0]
-            }
-            else if (filter === 'modules') {
-              filteredObj[1] = bioDesigns[bigPart]['modules'][0];
-              delete filteredObj[1]['features']
-            }
-            else if (filter === 'subparts') {
-              filteredObj[1] = bioDesigns[bigPart]['subparts'][0];
-              delete filteredObj[1]['sequences']
-            }
-            else if (filter === 'sequences') {
-              filteredObj[1] = bioDesigns[bigPart]['subparts'][0]['sequences'][0];
-              delete filteredObj[1]['annotations']
-            }
-            else if (filter === 'annotations') {
-              filteredObj[1] = bioDesigns[bigPart]['subparts'][0]['sequences'][0]['annotations'][0];
-              delete filteredObj[1]['features']
-            }
-            else if (filter === 'features') {
-              filteredObj[1] = bioDesigns[bigPart]['modules'][0]['features'][0]
-=======
-      Async.auto({
-
-        getPut: function (done) {
-
-          var newRequest = {
-            url: '/api/part',
-            method: 'PUT',
-            payload: request.payload,
-            credentials: request.auth.credentials
-          };
-
-          server.inject(newRequest, (response) => {
-            // Check for error. Includes no document found error.
-            if (response.statusCode !== 200) {
-              return reply(response.result);
-            }
-            done(null, response.result);
-          });
-        },
-        getBioDesign : ['getPut', function (results, done) {
-
-          var resultArr = results.getPut;
-          BioDesign.getBioDesignIds(resultArr, null, false, (err, results) => {
-
-            if (err) {
-              return err;
-            }
-            done(null, results);
-          });
-        }],
-        getResults: ['getBioDesign', function (results, done) {
-
           const filter =  request.params.filter;
           var bioDesigns = results.getBioDesign;
           var filteredArr = [];
@@ -655,7 +506,6 @@
             }
             else if (filter === 'features') {
               filteredObj[1] = bioDesigns[bigPart]['modules'][0]['features'][0];
->>>>>>> c6f5593c
             }
 
             //get bioDesign object
@@ -673,13 +523,8 @@
             return reply(filteredArr);
           }
         }]
-<<<<<<< HEAD
-      })
-      }
-=======
       });
     }
->>>>>>> c6f5593c
   });
 
   /**
@@ -813,10 +658,7 @@
           var bioDesignId = request.params.id;
 
           Version.findNewest(bioDesignId, 'bioDesign', (err, results) => {
-<<<<<<< HEAD
-=======
-
->>>>>>> c6f5593c
+
             if (err) {
               return err;
             } else {
@@ -830,11 +672,7 @@
     handler: function (request, reply) {
 
       var versionResults = request.pre.checkVersion;
-<<<<<<< HEAD
-      var lastUpdatedId = versionResults[0]  //returns current id, if no newer version
-=======
       var lastUpdatedId = versionResults[0];  //returns current id, if no newer version
->>>>>>> c6f5593c
 
       BioDesign.getBioDesignIds(lastUpdatedId, null, false, (err, bioDesign) => {
 
@@ -1256,12 +1094,8 @@
 
           var bioDesignId = request.params.id;
 
-<<<<<<< HEAD
-=======
           Version.findNewest(bioDesignId, 'bioDesign', (err, results) => {
->>>>>>> c6f5593c
-
-          Version.findNewest(bioDesignId, 0, (err, results) => {
+
             if (err) {
               return err;
             } else {
