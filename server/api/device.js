'use strict';

const Boom = require('boom');
const Joi = require('joi');
const Async = require('async');
const ObjectID = require('mongo-models').ObjectID;
const utilities = require('./utilities');

const internals = {};

internals.applyRoutes = function (server, next) {

  const Device = server.plugins['hapi-mongo-models'].Device;
  const BioDesign = server.plugins['hapi-mongo-models'].BioDesign;
  const Part = server.plugins['hapi-mongo-models'].Part;
  const Assembly = server.plugins['hapi-mongo-models'].Assembly;
  const Sequence = server.plugins['hapi-mongo-models'].Sequence;
  const Feature = server.plugins['hapi-mongo-models'].Feature;
  const Module = server.plugins['hapi-mongo-models'].Module;
  const Parameter = server.plugins['hapi-mongo-models'].Parameter;
  const Annotation = server.plugins['hapi-mongo-models'].Annotation;
  const Role = server.plugins['hapi-mongo-models'].Role;

  server.route({
    method: 'PUT',
    path: '/device',
    config: {
      auth: {
        strategy: 'simple'
      },
      pre: [{
        assign: 'checkrole',
        method: function (request, reply) {

          var role = request.payload.role;
          if (role !== undefined && role !== null) {

            Role.checkValidRole(role, (err, results) => {

              if (err || !results) {
                return reply(Boom.badRequest('Role invalid.'));
              } else {
                reply(true);
              }
            });
          } else {
            reply(true);
          }
        }
      }],
      validate: {
        payload: {
          sort: Joi.string().default('_id'),
          limit: Joi.number().default(20),
          page: Joi.number().default(1),
          name: Joi.string().optional(),
          displayId: Joi.string().optional(),
          role: Joi.string().uppercase().optional(),
          sequence: Joi.string().regex(/^[ATUCGRYKMSWBDHVNatucgrykmswbdhvn]+$/, 'DNA sequence').insensitive().optional(),
          parts: Joi.array().items(Joi.object().keys({
            name: Joi.string(),
            description: Joi.string(),
            displayId: Joi.string(),
            _id: Joi.string()
          })).optional(), // List of Part objects. (not subparts)
          parameters: Joi.array().items(Joi.object().keys({
            name: Joi.string().optional(),
            units: Joi.string(), // These should be updated.
            value: Joi.number(),
            variable: Joi.string()
          })).optional(),
          userSpace: Joi.boolean().default(false)
        }
      }
    },
    handler: function (request, reply) {

      const query = {};
      const fields = request.query.fields;
      const sort = request.query.sort;
      const limit = request.query.limit;
      const page = request.query.page;


      Async.auto({
        findSequences: function (done) {

          if (request.payload.sequence !== undefined && request.payload.sequence !== null) {
            Sequence.getSequenceBySequenceString(request.payload.sequence, done);
          } else {
            return done(null, []);
          }
        },
        findSubParts: ['findSequences', function (results, done) {

          // get Sequence ids from array
          var seqArr = results.findSequences;
          var partIds = [];
          for (var i = 0; i < seqArr.length; ++i) {
            if (seqArr[i]['partId'] !== undefined && seqArr[i]['partId'] !== null) {
              partIds.push((seqArr[i]['partId']).toString());
            }
          }

          if (request.payload.sequence !== undefined && request.payload.sequence !== null && partIds.length > 0) {
            // then query all sequences' part ids
            Part.getParts(partIds, done);

          } else {
            return done(null, []);
          }

        }],
        findParameters: ['findSubParts', function (results, done) {

          // using part documents from last step, get biodesigns
          var resultsArray = results.findSubParts;
          var bioDesignIds = [];


          if (resultsArray !== null) {
            for (var i = 0; i < resultsArray.length; ++i) {
              if (resultsArray[i]['bioDesignId'] !== undefined && resultsArray[i]['bioDesignId'] !== null) {
                bioDesignIds.push(resultsArray[i]['bioDesignId'].toString());
              } else if (typeof resultsArray[i] == 'string') {
                // Prior steps found multiple bd ids, but sequence/part was undefined.
                bioDesignIds.push(resultsArray[i]);
              }
            }
          }

          // only zero/one result, no need to search further
          if (request.payload.sequence !== undefined && request.payload.sequence !== null) {
            if (bioDesignIds.length === 0) {
              return done(null, []);
              //return reply({'debug': results});
            }

          }


          // otherwise keep going with parameters search
          if (request.payload.parameters !== null && request.payload.parameters !== undefined) {
            Parameter.getParameterByBioDesignId(bioDesignIds, request.payload.parameters, done);
          } else {
            done(null, bioDesignIds);
          }

        }],
        findModules: ['findParameters', function (results, done) {

          // collect bioDesign Ids
          var resultsArray = results.findParameters;
          var bioDesignIds = [];
          if (resultsArray != null) {
            for (var i = 0; i < resultsArray.length; ++i) {
              if (resultsArray[i]['bioDesignId'] !== undefined && resultsArray[i]['bioDesignId'] !== null) {
                bioDesignIds.push(resultsArray[i]['bioDesignId'].toString());
              } else if (typeof resultsArray[i] == 'string') {
                // Prior steps found multiple bd ids, but parameter was undefined.
                bioDesignIds.push(resultsArray[i]);
              }
            }
          }

          // only zero/one result, no need to search further
          if ((request.payload.sequence !== undefined && request.payload.sequence !== null) || (request.payload.parameters != undefined && request.payload.parameters !== null)) {
            if (bioDesignIds.length === 0) {
              return done(null, []);
              //return reply({'debug': results});
            }

          }


          // otherwise perform module search
          if (request.payload.role !== undefined && request.payload.role !== null) {
            Module.getModuleByBioDesignId(bioDesignIds, {role: request.payload.role}, done);
          } else {
            done(null, bioDesignIds);
          }

        }],
        findParts: ['findModules', function (results, done) {

          var resultsArray = results.findModules;
          var bioDesignIds = [];


          if (resultsArray !== null) {
            for (var i = 0; i < resultsArray.length; ++i) {
              if (resultsArray[i]['bioDesignId'] !== undefined && resultsArray[i]['bioDesignId'] !== null) {
                bioDesignIds.push(resultsArray[i]['bioDesignId'].toString());
              } else if (typeof resultsArray[i] == 'string') {
                // Prior steps found multiple bd ids, but sequence/part was undefined.
                bioDesignIds.push(resultsArray[i]);
              }
            }
          }

          // Equivalent of finding subdesigns
          // Match by subdesigns id, name, displayId, etc.
          // Return list of parent biodesigns.
          // To do - add parts !== undefined to other sections of async call.
          if (request.payload.parts !== undefined && request.payload.parts !== null) {
            BioDesign.getSubDesignByBioDesignId(bioDesignIds, request.payload.parts, done);
          } else {
            done(null, bioDesignIds);
          }

        }],
        findBioDesigns: ['findParts', function (results, done) {


          // collect biodesign Ids
          var resultsArray = results.findParts;
          var bioDesignIds = [];
          if (resultsArray != null && resultsArray.length > 0) {
            for (let result of resultsArray) {
              if (result['bioDesignId'] !== undefined && result['bioDesignId'] !== null) {
                bioDesignIds.push(result['bioDesignId'].toString());
              } else if (result['superBioDesignId'] !== undefined && result['superBioDesignId'] !== null) {
                bioDesignIds.push(result['superBioDesignId']);
              } else if (typeof result == 'string') {
                // Prior steps found multiple bd ids, but parameter was undefined.
                bioDesignIds.push(result);
              }
            }
          }

          // No result, no need to search further
          if ((request.payload.sequence !== undefined || request.payload.parameters != undefined) || (request.payload.role !== undefined && request.payload.role !== null)) {
            if (bioDesignIds.length === 0) {
              return done(null, []);
              //return reply({'debug': results});
            }
          }

          var query = {};
          if (request.payload.name !== undefined) {
            query['name'] = request.payload.name;
          }

          if (request.payload.displayId !== undefined) {
            query['displayId'] = request.payload.displayId;
          }

          // Should not return anything if all arguments are empty.
          if (request.payload.name === undefined && request.payload.displayId === undefined
            && request.payload.sequence === undefined && request.payload.parameters === undefined
            && request.payload.role === undefined && request.payload.parts) {
            return done(null, []);
          } else {
            // Get full biodesigns.
            return BioDesign.getBioDesignIds(bioDesignIds, query, done);
          }


        }]
      }, (err, results) => {

        if (err) {
          return reply(err);
        }

        if (results.findBioDesigns.length === 0) {
          return reply(Boom.notFound('Document not found.'));
        }

        return reply(results);
      });
    }
  });

  server.route({
    method: 'GET',
    path: '/device/{id}',
    config: {
      auth: {
        strategy: 'simple',
      }
    },
    handler: function (request, reply) {

      BioDesign.getBioDesignIds(request.params.id, null, (err, bioDesign) => {

        if (err) {
          return reply(err);
        }

        if (!bioDesign || bioDesign.length === 0) {
          return reply(Boom.notFound('Document not found.'));
        }

        reply(bioDesign);

      });
    }
  });

  //Original Java
  //public static ObjectId createDevice(Persistor persistor, String name,
  // List<String> partIDs, String author, boolean createSeqFromParts) {
// name, displayId, role, partIds, createSeqFromParts, sequence, parameters

  server.route({
    method: 'POST',
    path: '/device',
    config: {
      auth: {
        strategy: 'simple'
      },
      pre: [{
        assign: 'checkrole',
        method: function (request, reply) {

          var role = request.payload.role;
          if (role !== undefined && role !== null) {

            Role.checkValidRole(role, (err, results) => {

              if (err || !results) {
                return reply(Boom.badRequest('Role invalid.'));
              } else {
                reply(true);
              }
            });
          } else {
            reply(true);
          }
        }
      }],
      validate: {
        payload: {
          name: Joi.string().required(),
          userId: Joi.string().optional(),
          displayId: Joi.string().optional(),
          role: Joi.string().uppercase().optional(),
          partIds: Joi.array().items(Joi.string().required()).required(),
          createSeqFromParts: Joi.boolean().required(),
          sequence: Joi.string().regex(/^[ATUCGRYKMSWBDHVNatucgrykmswbdhvn]+$/, 'DNA sequence').insensitive().optional(),
          parameters: Joi.array().items(
            Joi.object().keys({
              name: Joi.string().optional(),
              units: Joi.string(), // These should be updated.
              value: Joi.number(),
              variable: Joi.string()
            })
          ).optional()
        }
      }
    },

    handler: function (request, reply) {

      //Used to create a Device consisting of a BioDesign, Part, and Assembly.
      // Optionally, may also create a Sequence, Feature, BasicModule, Parameters, and Annotations.
      //async.auto task `createAssembly` has a non-existent dependency `createSubAssemblyIds`
      // in createSubpart, createSubAssemblyIds
      //noinspection JSDuplicatedDeclaration
      Async.auto({
        createBioDesign: function (done) {
          var subBioDesignIds = request.payload.partIds;

          BioDesign.create(
            request.payload.name,
            null, // description
            request.auth.credentials.user._id.toString(),
            request.payload.displayId,
            null, //imageUrl
            subBioDesignIds,
            null, //superBioDesignIds
            'DEVICE',
            done);
        },
        updateSubBioDesignSuperDesign: ['createBioDesign', function (results, done) {

          // Need to update superDesign that belong to subdesigns
          // so that they have new bioDesginId associated
          var superBioDesignId = results.createBioDesign._id.toString();
          var subBioDesignIds = request.payload.partIds;

          if (subBioDesignIds !== undefined && subBioDesignIds !== null) {
            var allPromises = [];

            for (var i = 0; i < subBioDesignIds.length; ++i) {
              var promise = new Promise((resolve, reject) => {
                BioDesign.findOneAndUpdate({
                  _id: ObjectID(subBioDesignIds[i]),
                  $isolated: 1
                }, {$set: {superBioDesignId: superBioDesignId}}, (err, results) => {
                  if (err) {
                    reject(err);
                  } else {
                    resolve(results);
                  }
                });
              });
              allPromises.push(promise);
            }
            Promise.all(allPromises).then((resolve, reject) => {
              if (reject) {
                reply(reject);
              }
              done(null, resolve);
            });
          } else {
            done(null, []);
          }

        }],
        createParameters: ['createBioDesign', function (results, done) {
          if (request.payload.parameters !== undefined && request.payload.parameters !== null) {

            var bioDesignId = results.createBioDesign._id.toString();
            var param = request.payload.parameters;
            var parameterLabels = ['name', 'value', 'variable', 'units'];

            for (let p of param) {
              for (let label of parameterLabels) {
                if (p[label] === undefined) {
                  p[label] = null;
                }
              }
            }

            var allPromises = [];
            for (var i = 0; i < param.length; ++i) {
              var promise = new Promise((resolve, reject) => {

                Parameter.create(
                  param[i]['name'],
                  request.auth.credentials.user._id.toString(),
                  bioDesignId,
                  param[i]['value'],
                  param[i]['variable'],
                  param[i]['units'],
                  (err, results) => {

                    if (err) {
                      reject(err);
                    } else {
                      resolve(results);
                    }
                  });
              });
              allPromises.push(promise);
            }

            Promise.all(allPromises).then((resolve, reject) => {

              done(null, resolve);
            });
          }
          else {
            done(null, []);
          }
        }],
        createModule: ['createBioDesign', function (results, done) {

          if (request.payload.role !== undefined && request.payload.role !== null) {
            var bioDesignId = results.createBioDesign._id.toString();

            Module.create(
              request.payload.name,
              null, // description
              request.auth.credentials.user._id.toString(),
              request.payload.displayId,
              bioDesignId,
              request.payload.role,
              null, // no submoduleIds
              done);
          }
          else {
            done(null, []);
          }
        }],
        createSubpart: ['createBioDesign', function (results, done) {
          var bioDesignId = results.createBioDesign._id.toString();

          Part.create(
            request.payload.name,
            null, // no description
            request.auth.credentials.user._id.toString(),
            request.payload.displayId,
            bioDesignId,
            done);
        }],
        createAssembly: ['createSubpart', function (results, done) {

          // Links assembly to subpart of current Device.

          var superSubPartId = results.createSubpart._id.toString();
          var subBioDesignIds = request.payload.partIds;

          if (subBioDesignIds !== undefined && subBioDesignIds !== null) {
            Assembly.create(
              subBioDesignIds,
              request.auth.credentials.user._id.toString(),
              superSubPartId,
              done);
          } else {
            done(null, []);
          }
        }],
        updateSubDesignSubParts: ['createAssembly', function (results, done) {

          // Need to update subparts that belong to subdesigns
          // so that they have new assemblyId associated
          var assemblyId = results.createAssembly._id.toString();
          var subBioDesignIds = request.payload.partIds;

          if (subBioDesignIds !== undefined && subBioDesignIds !== null) {
            var allPromises = [];


            for (var i = 0; i < subBioDesignIds.length; ++i) {
              var promise = new Promise((resolve, reject) => {
                Part.updateMany({
                  bioDesignId: subBioDesignIds[i],
                  $isolated: 1
                }, {$set: {assemblyId: assemblyId}}, (err, results) => {
                  if (err) {
                    reject(err);
                  } else {
                    resolve(results);
                  }
                });
              });
              allPromises.push(promise);
            }

            Promise.all(allPromises).then((resolve, reject) => {
              if (reject) {
                reply(reject);
              }

              done(null, resolve);
            });
          } else {
            done(null, []);
          }

        }],
        getSubSubPartIds: ['createSubpart', function (results, done) {

          var subBioDesignIds = request.payload.partIds;
          var allPromises = [];
          var subSubPartIds = {};

          for (var i = 0; i < subBioDesignIds.length; ++i) {
            var promise = new Promise((resolve, reject) => {

              //sends value i to function so that order is kept track of
              Part.findByBioDesignIdOnly(i, subBioDesignIds[i], (err, results) => {
                if (err) {
                  reject(err);
                } else {
                  var key = results[0];  //i is returned here, partId is saved under i
                  var resPart = results[1];
                  var subSubPartId = resPart[0]['_id'];
                  subSubPartIds[key] = subSubPartId;
                  resolve(results);
                }
              });
            });
            allPromises.push(promise);
          }
          Promise.all(allPromises).then((resolve, reject) => {
            if (reject) {
              reply(reject);
            }
            done(null, subSubPartIds);
          });


        }],
        getSequences: ['createSubpart', 'getSubSubPartIds', function (results, done) {

          //get all subSequences!
          var partId = results.createSubpart._id.toString();
          var subSubPartIds = results.getSubSubPartIds;
          var subBioDesignIds = request.payload.partIds;
          var allPromises = [];

          //array for exact length created to
          var subSequenceIds = Array.apply(null, Array(subBioDesignIds.length)).map(String.prototype.valueOf,'0');
          var superSequenceArr = Array.apply(null, Array(subBioDesignIds.length)).map(String.prototype.valueOf,'0');

          for (var i = 0; i < subBioDesignIds.length; ++i) {
            var promise = new Promise((resolve, reject) => {

              //sends value i to function so that order is kept track of
              Sequence.findByPartIdOnly(i, subSubPartIds[i], (err, results) => {
                if (err) {
                  return reject(err);
                } else {
                  var key = results[0];
                  superSequenceArr[key] = results[1][0]['sequence'];
                  subSequenceIds[key] = results[1][0]['_id'];

                  resolve(results);
                }
              });
            });
            allPromises.push(promise);
          }
          Promise.all(allPromises).then((resolve, reject) => {
            if (reject) {
              reply(reject);
            }
            done(null, [subSequenceIds, superSequenceArr]);
          });

        }],
        createSequence: ['createSubpart', 'getSequences', function (results, done) {

          //get all subSequences and concatenates them to create the superSequence!
          var partId = results.createSubpart._id.toString();
          var sequences = results.getSequences;

          var superSequenceArr = sequences[1];
          var subBioDesignIds = request.payload.partIds;

          var superSequence = superSequenceArr.join('');

          Sequence.create(
            request.payload.name,
            null, // no description
            request.auth.credentials.user._id.toString(),
            request.payload.displayId,
            null, // featureId null
            partId,
            superSequence, //create null sequence and update later
            null,//isLinear
            null,//isSingleStranded
            done);
        }],
        createSubAnnotations: ['createSequence', 'getSequences', function (results, done) {

          // Create subAnnotations for all subBioDesigns connected to subFeatures
          var superSequenceId = results.createSequence._id.toString();
          var superSequenceArr = results.getSequences[1];

          var allPromises = [];
          var position = 1; //sequences start at 1

          var subAnnotationIds = Array.apply(null, Array(superSequenceArr.length)).map(String.prototype.valueOf,'0');

          for (var i = 0; i < superSequenceArr.length; ++i) {
            var promise = new Promise((resolve, reject) => {

              var subSequence =  superSequenceArr[i];
              var subSequenceLength = subSequence.length;
              var start = position;
              var end = position + subSequenceLength - 1;
              position = end + 1; //setup for next annotation

              Annotation.createWithIndex(
                i,
                request.payload.name,
                null, // description,
                request.auth.credentials.user._id.toString(),
                superSequenceId, // sequenceId
                start, // start
                end, // end
                true, // isForwardString
                (err, results) => {
                  if (err) {
                    reject(err);
                  } else {
                    var key = results[0];
                    subAnnotationIds[key] = results[1]._id.toString();
                    resolve(results[1]);
                  }
                });
            });
            allPromises.push(promise);
          }

          Promise.all(allPromises).then((resolve, reject) => {
            if (reject) {
              reply(reject);
            }
            done(null, subAnnotationIds);
          });
        }],
        getSubSubAnnotationIds: ['getSequences', function (results, done) {

<<<<<<< HEAD
        var sequences = results.getSequences;
        var subSequenceIds = sequences[0];
=======
          var sequences = results.getSequences;
          var subSequenceIds = sequences[0];
          var superSequenceArr = sequences[1];
          var subAnnotationIds = results.createSubAnnotations; //middle annotations, not subSubAnnotations
>>>>>>> a8bf34c6

          var allPromises = [];

<<<<<<< HEAD
        var subSubAnnotationIds = Array.apply(null, Array(subSequenceIds.length)).map(String.prototype.valueOf,"0");

          for (var i = 0; i < subSequenceIds.length; ++i) {
            var promise = new Promise((resolve, reject) => {

              //sends value i to function so that order is kept track of
              Annotation.findBySequenceIdOnly(i, subSequenceIds[i], (err, results) => {
                if (err) {
                  return reject(err);
                } else {
                  var key = results[0];
                  subSubAnnotationIds[key] = results[1]["_id"];

                  resolve(results);
                }
              });
            });
            allPromises.push(promise);
          }
          Promise.all(allPromises).then((resolve, reject) => {
            if (reject) {
              reply(reject);
            }

            done(null, subSubAnnotationIds);
          });

         }],
        getSubFeatureIds: ['getSubSubAnnotationIds', function (results, done) {

          var subSubAnnotationIds = results.getSequences;

          var allPromises = [];

          var subFeatureIds = Array.apply(null, Array(subSubAnnotationIds.length)).map(String.prototype.valueOf,"0");

          for (var i = 0; i < subSubAnnotationIds.length; ++i) {
            var promise = new Promise((resolve, reject) => {

              //sends value i to function so that order is kept track of
              Feature.findByAnnotationIdOnly(i, subSubAnnotationIds[i], (err, results) => {
                if (err) {
                  return reject(err);
                } else {
                  var key = results[0];
                  subFeatureIds[key] = results[1]["_id"];
                  console.log(results);
                  resolve(results);
                }
              });
            });
            allPromises.push(promise);
          }
          Promise.all(allPromises).then((resolve, reject) => {
            if (reject) {
              reply(reject);
            }
            console.log(subFeatureIds);
            done(null, subFeatureIds);
          });

=======
          var subSubAnnotationIds = Array.apply(null, Array(superSequenceArr.length)).map(String.prototype.valueOf,'0');

          var subSubAnnotations = Sequence.getSubAnnotations(0, subSequenceIds,
          (err, results) => {
            if (err) {
              reject(err);
            } else {
              console.log(results);
              return (results);
            }
          });
          console.log('HELLO');

          console.log(subSubAnnotations);
          done(null, subSubAnnotations);
>>>>>>> a8bf34c6
        }],
        updateSubFeaturesAnnotationId: ['getSequences', 'createSubAnnotations', function (results, done) {
          console.log('updateSubFeaturesAnnotationId');

          // Update annotationIds in all subFeatures

          //getFeaturesIds from subSequenceIds
          //Use featureIds to update subFeatureAnnotationIds


          // var superSequenceResults = results.createSequence;
          // var sequenceId = results.createSequence._id.toString();
          // var subSubPartIds = results.getSubSubPartIds;
          //
          // var subSequenceIds = superSequenceResults[0];
          // var superSequenceArr = superSequenceResults[1];
          // var superSequence = superSequenceResults[2];
          //
          // var allPromises = [];
          //
          // var sequenceId = results.createSequence._id.toString();
          // var partIds = request.payload.partIds;
          //
          // var test = utilities.annotateMe(server, partIds);
          // console.log(test);

<<<<<<< HEAD
          // var sequences = results.getSequences;
          // var subSequenceIds = sequences[0];
          // var superSequenceArr = sequences[1];
          // var subAnnotationIds = results.createSubAnnotations; //middle annotations, not subSubAnnotations
          //
          // var allPromises = [];
          //
          // var subSubAnnotationIds = Array.apply(null, Array(superSequenceArr.length)).map(String.prototype.valueOf,"0");
          //
          //
          // for (var i = 0; i < subAnnotationIds.length; ++i) {
          //   var promise = new Promise((resolve, reject) => {
          //
          //     // console.log(subSequenceIds[i])
          //
          //
          //     Annotation.findOne({sequenceId: subSequenceIds[i]}, (err, results) => {
          //       if (err) {
          //         return reject(err);
          //       } else {
          //         // var key = results[0];
          //         // superSequenceArr[key] = results[1][0]["sequence"];;
          //         // subSequenceIds[key] = results[1][0]["_id"];
          //         console.log(results._id.toString());
          //
          //         subSubAnnotationIds[i] = results._id.toString();
          //
          //         return (results);
          //       }
          //     });
          //
          //     //console.log(subFeatureIds)
          //
          //
          //     Feature.findOneAndUpdate({
          //       annotationId: subSubAnnotationIds[i],
          //       $isolated: 1
          //     }, {$set: {superAnnotationId: subAnnotationIds[i]}}, (err, results) => {
          //       if (err) {
          //         reject(err);
          //       } else {
          //         console.log(results);
          //         resolve(results);
          //       }
          //     });
          //   });
          //   allPromises.push(promise);
          // }
          // Promise.all(allPromises).then((resolve, reject) => {
          //   if (reject) {
          //     reply(reject);
          //   }
          //   done(null, resolve);
          // });
=======
          var sequences = results.getSequences;
          var subSequenceIds = sequences[0];
          var superSequenceArr = sequences[1];
          var subAnnotationIds = results.createSubAnnotations; //middle annotations, not subSubAnnotations

          var allPromises = [];

          var subSubAnnotationIds = Array.apply(null, Array(superSequenceArr.length)).map(String.prototype.valueOf,'0');


          for (var i = 0; i < subAnnotationIds.length; ++i) {
            var promise = new Promise((resolve, reject) => {

              // console.log(subSequenceIds[i])


              Annotation.findOne({sequenceId: subSequenceIds[i]}, (err, results) => {
                if (err) {
                  return reject(err);
                } else {
                  // var key = results[0];
                  // superSequenceArr[key] = results[1][0]["sequence"];;
                  // subSequenceIds[key] = results[1][0]["_id"];
                  console.log(results._id.toString());

                  subSubAnnotationIds[i] = results._id.toString();

                  return (results);
                }
              });

              //console.log(subFeatureIds)


              Feature.findOneAndUpdate({
                annotationId: subSubAnnotationIds[i],
                $isolated: 1
              }, {$set: {superAnnotationId: subAnnotationIds[i]}}, (err, results) => {
                if (err) {
                  reject(err);
                } else {
                  console.log(results);
                  resolve(results);
                }
              });
            });
            allPromises.push(promise);
          }
          Promise.all(allPromises).then((resolve, reject) => {
            if (reject) {
              reply(reject);
            }
            done(null, resolve);
          });
>>>>>>> a8bf34c6

        }],
        createAnnotation: ['createSequence', function (results, done) {
          console.log('creating annotation');
          // var seq = results.createSequence._id.toString();
          // Annotation.create(
          //   request.payload.name,
          //   null, // description,
          //   request.auth.credentials.user._id.toString(),
          //   seq, // sequenceId
          //   1, // start
          //   null, // add this later
          //   true, // isForwardString
          //   done);

        }],
        createFeature: ['createModule', 'createAnnotation', function (results, done) {
          console.log('createFeature');
          // var annotationId = null, moduleId = null;
          // if (results.createAnnotation._id !== undefined) {
          //   annotationId = results.createAnnotation._id.toString();
          // }
          //
          // if (results.createModule._id !== undefined) {
          //   moduleId = results.createModule._id.toString();
          // }
          //
          // if (annotationId !== null && moduleId !== null) {
          //   Feature.create(
          //     request.payload.name,
          //     null, // description
          //     request.auth.credentials.user._id.toString(),
          //     request.payload.displayId,
          //     request.payload.role,
          //     annotationId,
          //     moduleId,
          //     done);
          // } else {
          //   done(null, []);
          // }
        }]
      }, (err, results) => {

        if (err) {
          return reply(err);
        }
        return reply(results);
      });
    }
  });


  server.route({
    method: 'DELETE',
    path: '/device/{id}',
    config: {
      auth: {
        strategy: 'simple',
      }
    },
    handler: function (request, reply) {

      Device.findByIdAndDelete(request.params.id, (err, device) => {

        if (err) {
          return reply(err);
        }

        if (!device) {
          return reply(Boom.notFound('Document not found.'));
        }

        reply({message: 'Success.'});
      });
    }
  });

  next();
};


exports.register = function (server, options, next) {

  server.dependency(['auth', 'hapi-mongo-models'], internals.applyRoutes);

  next();
};


exports.register.attributes = {
  name: 'device'
};<|MERGE_RESOLUTION|>--- conflicted
+++ resolved
@@ -687,20 +687,12 @@
         }],
         getSubSubAnnotationIds: ['getSequences', function (results, done) {
 
-<<<<<<< HEAD
         var sequences = results.getSequences;
         var subSequenceIds = sequences[0];
-=======
-          var sequences = results.getSequences;
-          var subSequenceIds = sequences[0];
-          var superSequenceArr = sequences[1];
-          var subAnnotationIds = results.createSubAnnotations; //middle annotations, not subSubAnnotations
->>>>>>> a8bf34c6
 
           var allPromises = [];
 
-<<<<<<< HEAD
-        var subSubAnnotationIds = Array.apply(null, Array(subSequenceIds.length)).map(String.prototype.valueOf,"0");
+          var subSubAnnotationIds = Array.apply(null, Array(superSequenceArr.length)).map(String.prototype.valueOf,'0');
 
           for (var i = 0; i < subSequenceIds.length; ++i) {
             var promise = new Promise((resolve, reject) => {
@@ -761,23 +753,6 @@
             done(null, subFeatureIds);
           });
 
-=======
-          var subSubAnnotationIds = Array.apply(null, Array(superSequenceArr.length)).map(String.prototype.valueOf,'0');
-
-          var subSubAnnotations = Sequence.getSubAnnotations(0, subSequenceIds,
-          (err, results) => {
-            if (err) {
-              reject(err);
-            } else {
-              console.log(results);
-              return (results);
-            }
-          });
-          console.log('HELLO');
-
-          console.log(subSubAnnotations);
-          done(null, subSubAnnotations);
->>>>>>> a8bf34c6
         }],
         updateSubFeaturesAnnotationId: ['getSequences', 'createSubAnnotations', function (results, done) {
           console.log('updateSubFeaturesAnnotationId');
@@ -804,7 +779,6 @@
           // var test = utilities.annotateMe(server, partIds);
           // console.log(test);
 
-<<<<<<< HEAD
           // var sequences = results.getSequences;
           // var subSequenceIds = sequences[0];
           // var superSequenceArr = sequences[1];
@@ -859,62 +833,6 @@
           //   }
           //   done(null, resolve);
           // });
-=======
-          var sequences = results.getSequences;
-          var subSequenceIds = sequences[0];
-          var superSequenceArr = sequences[1];
-          var subAnnotationIds = results.createSubAnnotations; //middle annotations, not subSubAnnotations
-
-          var allPromises = [];
-
-          var subSubAnnotationIds = Array.apply(null, Array(superSequenceArr.length)).map(String.prototype.valueOf,'0');
-
-
-          for (var i = 0; i < subAnnotationIds.length; ++i) {
-            var promise = new Promise((resolve, reject) => {
-
-              // console.log(subSequenceIds[i])
-
-
-              Annotation.findOne({sequenceId: subSequenceIds[i]}, (err, results) => {
-                if (err) {
-                  return reject(err);
-                } else {
-                  // var key = results[0];
-                  // superSequenceArr[key] = results[1][0]["sequence"];;
-                  // subSequenceIds[key] = results[1][0]["_id"];
-                  console.log(results._id.toString());
-
-                  subSubAnnotationIds[i] = results._id.toString();
-
-                  return (results);
-                }
-              });
-
-              //console.log(subFeatureIds)
-
-
-              Feature.findOneAndUpdate({
-                annotationId: subSubAnnotationIds[i],
-                $isolated: 1
-              }, {$set: {superAnnotationId: subAnnotationIds[i]}}, (err, results) => {
-                if (err) {
-                  reject(err);
-                } else {
-                  console.log(results);
-                  resolve(results);
-                }
-              });
-            });
-            allPromises.push(promise);
-          }
-          Promise.all(allPromises).then((resolve, reject) => {
-            if (reject) {
-              reply(reject);
-            }
-            done(null, resolve);
-          });
->>>>>>> a8bf34c6
 
         }],
         createAnnotation: ['createSequence', function (results, done) {
