'use strict';

const Boom = require('boom');
const Joi = require('joi');
const Async = require('async');

const internals = {};

internals.applyRoutes = function (server, next) {

  const Device = server.plugins['hapi-mongo-models'].Device;
  const BioDesign = server.plugins['hapi-mongo-models'].BioDesign;
  const Part = server.plugins['hapi-mongo-models'].Part;
  const Assembly = server.plugins['hapi-mongo-models'].Assembly;
  const Sequence = server.plugins['hapi-mongo-models'].Sequence;
  const Feature = server.plugins['hapi-mongo-models'].Feature;
  const Module = server.plugins['hapi-mongo-models'].Module;
  const Parameter = server.plugins['hapi-mongo-models'].Parameter;
  const Annotation = server.plugins['hapi-mongo-models'].Annotation;

  server.route({
    method: 'PUT',
    path: '/device',
    config: {
      auth: {
        strategy: 'simple'
      },
      validate: {
        payload: {
          sort: Joi.string().default('_id'),
          limit: Joi.number().default(20),
          page: Joi.number().default(1),
          name: Joi.string().optional(),
          displayId: Joi.string().optional(),
          role: Joi.string().valid('BARCODE', 'CDS', 'DEGRADATION_TAG', 'GENE', 'LOCALIZATION_TAG', 'OPERATOR', 'PROMOTER', 'SCAR', 'SPACER', 'RBS', 'RIBOZYME', 'TERMINATOR').optional(),
          sequence: Joi.string().regex(/^[ATUCGRYKMSWBDHVNatucgrykmswbdhvn]+$/, 'DNA sequence').insensitive().optional(),
          parts: Joi.array().items(Joi.object().keys({
            name: Joi.string(),
            description: Joi.string(),
            displayId: Joi.string(),
            _id: Joi.string()
          })).optional(), // List of Part objects. (not subparts)
          parameters: Joi.array().items(Joi.object().keys({
            name: Joi.string().optional(),
            units: Joi.string(), // These should be updated.
            value: Joi.number(),
            variable: Joi.string()
          })).optional(),
          userSpace: Joi.boolean().default(false)
        }
      }
    },
    handler: function (request, reply) {

      const query = {};
      const fields = request.query.fields;
      const sort = request.query.sort;
      const limit = request.query.limit;
      const page = request.query.page;

      Async.auto({
        findSequences: function (done) {

          if (request.payload.sequence !== undefined && request.payload.sequence !== null) {
            Sequence.getSequenceBySequenceString(request.payload.sequence, done);
          } else {
            return done(null, []);
          }
        },
        findSubParts: ['findSequences', function (results, done) {

          // get Sequence ids from array
          var seqArr = results.findSequences;
          var partIds = [];
          for (var i = 0; i < seqArr.length; ++i) {
            if (seqArr[i]['partId'] !== undefined && seqArr[i]['partId'] !== null) {
              partIds.push((seqArr[i]['partId']).toString());
            }
          }

          if (request.payload.sequence !== undefined && request.payload.sequence !== null && partIds.length > 0) {
            // then query all sequences' part ids
            Part.getParts(partIds, done);

          } else {
            return done(null, []);
          }

        }],
        findParameters: ['findSubParts', function (results, done) {

          // using part documents from last step, get biodesigns
          var resultsArray = results.findSubParts;
          var bioDesignIds = [];


          if (resultsArray !== null) {
            for (var i = 0; i < resultsArray.length; ++i) {
              if (resultsArray[i]['bioDesignId'] !== undefined && resultsArray[i]['bioDesignId'] !== null) {
                bioDesignIds.push(resultsArray[i]['bioDesignId'].toString());
              } else if (typeof resultsArray[i] == 'string') {
                // Prior steps found multiple bd ids, but sequence/part was undefined.
                bioDesignIds.push(resultsArray[i]);
              }
            }
          }

          // only zero/one result, no need to search further
          if (request.payload.sequence !== undefined && request.payload.sequence !== null) {
            if (bioDesignIds.length === 0) {
              return done(null, []);
              //return reply({'debug': results});
            }

          }


          // otherwise keep going with parameters search
          if (request.payload.parameters !== null && request.payload.parameters !== undefined) {
            Parameter.getParameterByBioDesignId(bioDesignIds, request.payload.parameters, done);
          } else {
            done(null, bioDesignIds);
          }

        }],
        findModules: ['findParameters', function (results, done) {

          // collect bioDesign Ids
          var resultsArray = results.findParameters;
          var bioDesignIds = [];
          if (resultsArray != null) {
            for (var i = 0; i < resultsArray.length; ++i) {
              if (resultsArray[i]['bioDesignId'] !== undefined && resultsArray[i]['bioDesignId'] !== null) {
                bioDesignIds.push(resultsArray[i]['bioDesignId'].toString());
              } else if (typeof resultsArray[i] == 'string') {
                // Prior steps found multiple bd ids, but parameter was undefined.
                bioDesignIds.push(resultsArray[i]);
              }
            }
          }

          // only zero/one result, no need to search further
          if ((request.payload.sequence !== undefined && request.payload.sequence !== null) || (request.payload.parameters != undefined && request.payload.parameters !== null)) {
            if (bioDesignIds.length === 0) {
              return done(null, []);
              //return reply({'debug': results});
            }

          }


          // otherwise perform module search
          if (request.payload.role !== undefined && request.payload.role !== null) {
            Module.getModuleByBioDesignId(bioDesignIds, {role: request.payload.role}, done);
          } else {
            done(null, bioDesignIds);
          }

        }],
        findParts: ['findModules', function (results, done) {

          var resultsArray = results.findModules;
          var bioDesignIds = [];


          if (resultsArray !== null) {
            for (var i = 0; i < resultsArray.length; ++i) {
              if (resultsArray[i]['bioDesignId'] !== undefined && resultsArray[i]['bioDesignId'] !== null) {
                bioDesignIds.push(resultsArray[i]['bioDesignId'].toString());
              } else if (typeof resultsArray[i] == 'string') {
              // Prior steps found multiple bd ids, but sequence/part was undefined.
                bioDesignIds.push(resultsArray[i]);
              }
            }
          }

        // Equivalent of finding subdesigns
        // Match by subdesigns id, name, displayId, etc.
        // Return list of parent biodesigns.
        // To do - add parts !== undefined to other sections of async call.
          if (request.payload.parts !== undefined && request.payload.parts !== null) {
          //BioDesign.getSubDesignByBioDesignId(bioDesignIds, request.payload.parts, done);
            done(null, bioDesignIds);
          } else {
            done(null, bioDesignIds);
          }

        }],
        findBioDesigns: ['findParts', function (results, done) {

          // collect biodesign Ids
          var resultsArray = results.findModules;
          var bioDesignIds = [];
          if (resultsArray != null && resultsArray.length > 0) {
            for (let module of resultsArray) {
              if (module['bioDesignId'] !== undefined && module['bioDesignId'] !== null) {
                bioDesignIds.push(module['bioDesignId'].toString());
              } else if (typeof module == 'string') {
                // Prior steps found multiple bd ids, but parameter was undefined.
                bioDesignIds.push(module);
              }
            }
          }


          // No result, no need to search further
          if ((request.payload.sequence !== undefined || request.payload.parameters != undefined) || (request.payload.role !== undefined && request.payload.role !== null)) {
            if (bioDesignIds.length === 0) {
              return done(null, []);
              //return reply({'debug': results});
            }
          }

          var query = {};
          if (request.payload.name !== undefined) {
            query['name'] = request.payload.name;
          }

          if (request.payload.displayId !== undefined) {
            query['displayId'] = request.payload.displayId;
          }


          // Should not return anything if all arguments are empty.
          if (request.payload.name === undefined && request.payload.displayId === undefined
            && request.payload.sequence === undefined && request.payload.parameters === undefined
            && request.payload.role === undefined && request.payload.parts) {
            return done(null, []);
          } else {
            // Get full biodesigns.
            return BioDesign.getBioDesignIds(bioDesignIds, query, true, done);
          }


        }]
      }, (err, results) => {

        if (err) {
          return reply(err);
        }

        if (results.findBioDesigns.length === 0) {
          return reply(Boom.notFound('Document not found.'));
        }

        return reply(results.findBioDesigns);
      });
    }
  });

  server.route({
    method: 'GET',
    path: '/device/{id}',
    config: {
      auth: {
        strategy: 'simple',
      }
    },
    handler: function (request, reply) {

      BioDesign.getBioDesignIds(request.params.id, null, (err, bioDesign) => {

        if (err) {
          return reply(err);
        }

        if (!bioDesign || bioDesign.length === 0) {
          return reply(Boom.notFound('Document not found.'));
        }

        reply(bioDesign);

      });
    }
  });

  //Original Java
  //public static ObjectId createDevice(Persistor persistor, String name,
  // List<String> partIDs, String author, boolean createSeqFromParts) {
// name, displayId, role, partIds, createSeqFromParts, sequence, parameters

  server.route({
    method: 'POST',
    path: '/device',
    config: {
      auth: {
        strategy: 'simple'
      },
      validate: {
        payload: {
          name: Joi.string().required(),
          userId: Joi.string().optional(),
          displayId: Joi.string().optional(),
          role: Joi.string().valid('BARCODE', 'CDS', 'DEGRADATION_TAG', 'GENE', 'LOCALIZATION_TAG', 'OPERATOR', 'PROMOTER', 'SCAR', 'SPACER', 'RBS', 'RIBOZYME', 'TERMINATOR').optional(),
          partIds: Joi.array().items(Joi.string().required()),
          createSeqFromParts: Joi.boolean().required(),
          sequence: Joi.string().regex(/^[ATUCGRYKMSWBDHVNatucgrykmswbdhvn]+$/, 'DNA sequence').insensitive().optional(),
          parameters: Joi.array().items(
            Joi.object().keys({
              name: Joi.string().optional(),
              units: Joi.string(), // These should be updated.
              value: Joi.number(),
              variable: Joi.string()
            })
          ).optional()
        }
      }
    },

    handler: function (request, reply) {
      //Used to create a Device consisting of a BioDesign, Part, and Assembly.
      // Optionally, may also create a Sequence, Feature, BasicModule, Parameters, and Annotations.
      //async.auto task `createAssembly` has a non-existent dependency `createSubAssemblyIds`
      // in createSubpart, createSubAssemblyIds
      //noinspection JSDuplicatedDeclaration
      Async.auto({
        createBioDesign: function (done) {

          var subBioDesignIds = request.payload.partIds;

          BioDesign.create(
            request.payload.name,
            null, // description
            request.auth.credentials.user._id.toString(),
            request.payload.displayId,
            null, //imageUrl
            subBioDesignIds,
            null, //superBioDesignIds
            'DEVICE',
            done);
        },
        updateSubBioDesignSuperDesign: ['createBioDesign', function (results, done) {

          // Need to update superDesign that belong to subdesigns
          // so that they have new bioDesginId associated
          var superBioDesignId = results.createBioDesign._id.toString();
          var subBioDesignIds = request.payload.partIds;

          if (subBioDesignIds !== undefined && subBioDesignIds !== null) {
            var allPromises = [];

            for (var i = 0; i < subBioDesignIds.length; ++i) {
              var promise = new Promise((resolve, reject) => {
                BioDesign.findByIdAndUpdate(subBioDesignIds[i], {$set: {superBioDesignId: superBioDesignId}}, (err, results) => {
                  if (err) {
                    reject(err);
                  } else {
                    resolve(results);
                  }
                });
              });
              allPromises.push(promise);
            }
            Promise.all(allPromises).then((resolve, reject) => {
              if (reject) {
                reply(reject);
              }
              done(null, resolve);
            });
          } else {
            done(null, []);
          }

        }],
        createParameters: ['createBioDesign', function (results, done) {
          if (request.payload.parameters !== undefined && request.payload.parameters !== null) {

            var bioDesignId = results.createBioDesign._id.toString();
            var param = request.payload.parameters;
            var parameterLabels = ['name', 'value', 'variable', 'units'];

            for (let p of param) {
              for (let label of parameterLabels) {
                if (p[label] === undefined) {
                  p[label] = null;
                }
              }
            }

            var allPromises = [];
            for (var i = 0; i < param.length; ++i) {
              var promise = new Promise((resolve, reject) => {

                Parameter.create(
                  param[i]['name'],
                  request.auth.credentials.user._id.toString(),
                  bioDesignId,
                  param[i]['value'],
                  param[i]['variable'],
                  param[i]['units'],
                  (err, results) => {

                    if (err) {
                      reject(err);
                    } else {
                      resolve(results);
                    }
                  });
              });
              allPromises.push(promise);
            }

            Promise.all(allPromises).then((resolve, reject) => {

              done(null, resolve);
            });
          }
          else {
            done(null, []);
          }
        }],
        createModule: ['createBioDesign', function (results, done) {

          if (request.payload.role !== undefined && request.payload.role !== null) {
            var bioDesignId = results.createBioDesign._id.toString();

            Module.create(
              request.payload.name,
              null, // description
              request.auth.credentials.user._id.toString(),
              request.payload.displayId,
              bioDesignId,
              request.payload.role,
              null, // no submoduleIds
              done);
          }
          else {
            done(null, []);
          }
        }],
        createSubpart: ['createBioDesign', function (results, done) {
          var bioDesignId = results.createBioDesign._id.toString();

          Part.create(
            request.payload.name,
            null, // no description
            request.auth.credentials.user._id.toString(),
            request.payload.displayId,
            bioDesignId,
            done);
        }],
        createAssembly: ['createSubpart', function (results, done) {

          // Links assembly to subpart of current Device.

          var superSubPartId = results.createSubpart._id.toString();
          var subBioDesignIds = request.payload.partIds;

          if (subBioDesignIds !== undefined && subBioDesignIds !== null) {
            Assembly.create(
              subBioDesignIds,
              request.auth.credentials.user._id.toString(),
              superSubPartId,
              done);
          } else {
            done(null, []);
          }
        }],
        updateSubDesignSubParts: ['createAssembly', function (results, done) {

          // Need to update subparts that belong to subdesigns
          // so that they have new assemblyId associated
          var assemblyId = results.createAssembly._id.toString();
          var subBioDesignIds = request.payload.partIds;

          if (subBioDesignIds !== undefined && subBioDesignIds !== null) {
            var allPromises = [];


            for (var i = 0; i < subBioDesignIds.length; ++i) {
              var promise = new Promise((resolve, reject) => {
                Part.updateMany({bioDesignId: subBioDesignIds[i]}, {$set: {assemblyId: assemblyId}}, (err, results) => {
                  if (err) {
                    reject(err);
                  } else {
                    resolve(results);
                  }
                });
              });
              allPromises.push(promise);
            }

            Promise.all(allPromises).then((resolve, reject) => {
              if (reject) {
                reply(reject);
              }

              done(null, resolve);
            });
          } else {
            done(null, []);
          }

        }],
        createSequence: ['createSubpart', function (results, done) {

          if (request.payload.sequence !== undefined) {

            var partId = results.createSubpart._id.toString();

            Sequence.create(
              request.payload.name,
              null, // no description
              request.auth.credentials.user._id.toString(),
              request.payload.displayId,
              null, // featureId null
              partId,
              request.payload.sequence,
              null,
              null,
              done);
          }
<<<<<<< HEAD
          else {
            done(null, []);
=======
          Promise.all(allPromises).then((resolve, reject) => {
            if (reject) {
              reply(reject);
            }
            else {
              var superSequence = superSequenceArr.join("");

              Sequence.create(
                request.payload.name,
                null, // no description
                request.auth.credentials.user._id.toString(),
                request.payload.displayId,
                null, // featureId null
                partId,
                superSequence, //create null sequence and update later
                null,//isLinear
                null,//isSingleStranded
                (err, results) => {
                  if (err) {
                    return reject(err);
                  } else {
                    return results;
                  }
                });
            }
            done(null, [subSequenceIds, superSequenceArr, superSequence, resolve]);
          });

        }],
        createSubAnnotations: ['createSequence', 'getSubSubPartIds', function (results, done) {
          console.log("creating subAnnotation")

          // Create subAnnotations for all subBioDesigns connected to subFeatures


          //What do we need?
          // sequenceIds --> to get featureIds later
          // array of sequences --> to get start/end integers

          //either get sequenceIds again here --> we'll need it again later for featureIds
          //Or get an array of it above, and return it

          var superSequenceResults = results.createSequence;
          // console.log("here?");
          //
          // var superSequenceId = results.createSequence._id.toString();//FIX THIS AND ADD superSequenceId to annotation
          // console.log("here?");
          // hello - this is just a test
          //
          // var subSequenceIds = superSequenceResults[0];
          // var superSequenceArr = superSequenceResults[1];
          // var superSequence = superSequenceResults[2];
          // var superSequenceId = superSequenceResults[3]._id.toString();
          // console.log(superSequenceId);

          var allPromises = [];

          var position = 1; //sequences start at 1

          for (var i = 0; i < superSequenceArr.size; ++i) {
            console.log("in for loop");       //CHECK FOR LOOP --> not working yet
            var promise = new Promise((resolve, reject) => {

              var subSequence =  superSequenceArr[i];
              var subSequenceLength = subSequence.length;
              var start = position;
              var end = position + subSequenceLength;
              position = end + 1; //setup for next annotation

              Annotation.create(
                request.payload.name,
                null, // description,
                request.auth.credentials.user._id.toString(),
                subSequenceIds[i], // sequenceId
                start, // start
                end, // end
                true, // isForwardString
                done);
            });
            allPromises.push(promise);
>>>>>>> 8066af37
          }
        }],
        createAnnotation: ['createSequence', function (results, done) {

          if (request.payload.sequence !== undefined) {

            var seq = results.createSequence._id.toString();
            Annotation.create(
              request.payload.name,
              null, // description,
              request.auth.credentials.user._id.toString(),
              seq, // sequenceId
              1, // start
              request.payload.sequence.length, // end
              true, // isForwardString
              done);
          }
          else {
            done(null, []);
          }
        }],
        createFeature: ['createModule', 'createAnnotation', function (results, done) {

          var annotationId = null, moduleId = null;
          if (results.createAnnotation._id !== undefined) {
            annotationId = results.createAnnotation._id.toString();
          }

          if (results.createModule._id !== undefined) {
            moduleId = results.createModule._id.toString();
          }

          if (annotationId !== null && moduleId !== null) {
            Feature.create(
              request.payload.name,
              null, // description
              request.auth.credentials.user._id.toString(),
              request.payload.displayId,
              request.payload.role,
              annotationId,
              moduleId,
              done);
          } else {
            done(null, []);
          }
        }]
      }, (err, results) => {

        if (err) {
          return reply(err);
        }
        return reply(results);
      });
    }
  });


  server.route({
    method: 'DELETE',
    path: '/device/{id}',
    config: {
      auth: {
        strategy: 'simple',
      }
    },
    handler: function (request, reply) {

      Device.findByIdAndDelete(request.params.id, (err, device) => {

        if (err) {
          return reply(err);
        }

        if (!device) {
          return reply(Boom.notFound('Document not found.'));
        }

        reply({message: 'Success.'});
      });
    }
  });

  next();
};


exports.register = function (server, options, next) {

  server.dependency(['auth', 'hapi-mongo-models'], internals.applyRoutes);

  next();
};


exports.register.attributes = {
  name: 'device'
};<|MERGE_RESOLUTION|>--- conflicted
+++ resolved
@@ -3,6 +3,8 @@
 const Boom = require('boom');
 const Joi = require('joi');
 const Async = require('async');
+const ObjectID = require('mongo-models').ObjectID;
+const utilities = require('./utilities');
 
 const internals = {};
 
@@ -17,6 +19,7 @@
   const Module = server.plugins['hapi-mongo-models'].Module;
   const Parameter = server.plugins['hapi-mongo-models'].Parameter;
   const Annotation = server.plugins['hapi-mongo-models'].Annotation;
+  const Role = server.plugins['hapi-mongo-models'].Role;
 
   server.route({
     method: 'PUT',
@@ -25,6 +28,26 @@
       auth: {
         strategy: 'simple'
       },
+      pre: [{
+        assign: 'checkrole',
+        method: function (request, reply) {
+
+          var role = request.payload.role;
+          if (role !== undefined && role !== null) {
+
+            Role.checkValidRole(role, (err, results) => {
+
+              if (err || !results) {
+                return reply(Boom.badRequest('Role invalid.'));
+              } else {
+                reply(true);
+              }
+            });
+          } else {
+            reply(true);
+          }
+        }
+      }],
       validate: {
         payload: {
           sort: Joi.string().default('_id'),
@@ -32,7 +55,7 @@
           page: Joi.number().default(1),
           name: Joi.string().optional(),
           displayId: Joi.string().optional(),
-          role: Joi.string().valid('BARCODE', 'CDS', 'DEGRADATION_TAG', 'GENE', 'LOCALIZATION_TAG', 'OPERATOR', 'PROMOTER', 'SCAR', 'SPACER', 'RBS', 'RIBOZYME', 'TERMINATOR').optional(),
+          role: Joi.string().uppercase().optional(),
           sequence: Joi.string().regex(/^[ATUCGRYKMSWBDHVNatucgrykmswbdhvn]+$/, 'DNA sequence').insensitive().optional(),
           parts: Joi.array().items(Joi.object().keys({
             name: Joi.string(),
@@ -58,6 +81,7 @@
       const limit = request.query.limit;
       const page = request.query.page;
 
+
       Async.auto({
         findSequences: function (done) {
 
@@ -168,40 +192,41 @@
               if (resultsArray[i]['bioDesignId'] !== undefined && resultsArray[i]['bioDesignId'] !== null) {
                 bioDesignIds.push(resultsArray[i]['bioDesignId'].toString());
               } else if (typeof resultsArray[i] == 'string') {
-              // Prior steps found multiple bd ids, but sequence/part was undefined.
+                // Prior steps found multiple bd ids, but sequence/part was undefined.
                 bioDesignIds.push(resultsArray[i]);
               }
             }
           }
 
-        // Equivalent of finding subdesigns
-        // Match by subdesigns id, name, displayId, etc.
-        // Return list of parent biodesigns.
-        // To do - add parts !== undefined to other sections of async call.
+          // Equivalent of finding subdesigns
+          // Match by subdesigns id, name, displayId, etc.
+          // Return list of parent biodesigns.
+          // To do - add parts !== undefined to other sections of async call.
           if (request.payload.parts !== undefined && request.payload.parts !== null) {
-          //BioDesign.getSubDesignByBioDesignId(bioDesignIds, request.payload.parts, done);
+            BioDesign.getSubDesignByBioDesignId(bioDesignIds, request.payload.parts, done);
+          } else {
             done(null, bioDesignIds);
-          } else {
-            done(null, bioDesignIds);
           }
 
         }],
         findBioDesigns: ['findParts', function (results, done) {
 
+
           // collect biodesign Ids
-          var resultsArray = results.findModules;
+          var resultsArray = results.findParts;
           var bioDesignIds = [];
           if (resultsArray != null && resultsArray.length > 0) {
-            for (let module of resultsArray) {
-              if (module['bioDesignId'] !== undefined && module['bioDesignId'] !== null) {
-                bioDesignIds.push(module['bioDesignId'].toString());
-              } else if (typeof module == 'string') {
+            for (let result of resultsArray) {
+              if (result['bioDesignId'] !== undefined && result['bioDesignId'] !== null) {
+                bioDesignIds.push(result['bioDesignId'].toString());
+              } else if (result['superBioDesignId'] !== undefined && result['superBioDesignId'] !== null) {
+                bioDesignIds.push(result['superBioDesignId']);
+              } else if (typeof result == 'string') {
                 // Prior steps found multiple bd ids, but parameter was undefined.
-                bioDesignIds.push(module);
+                bioDesignIds.push(result);
               }
             }
           }
-
 
           // No result, no need to search further
           if ((request.payload.sequence !== undefined || request.payload.parameters != undefined) || (request.payload.role !== undefined && request.payload.role !== null)) {
@@ -220,7 +245,6 @@
             query['displayId'] = request.payload.displayId;
           }
 
-
           // Should not return anything if all arguments are empty.
           if (request.payload.name === undefined && request.payload.displayId === undefined
             && request.payload.sequence === undefined && request.payload.parameters === undefined
@@ -228,7 +252,7 @@
             return done(null, []);
           } else {
             // Get full biodesigns.
-            return BioDesign.getBioDesignIds(bioDesignIds, query, true, done);
+            return BioDesign.getBioDesignIds(bioDesignIds, query, done);
           }
 
 
@@ -243,7 +267,7 @@
           return reply(Boom.notFound('Document not found.'));
         }
 
-        return reply(results.findBioDesigns);
+        return reply(results);
       });
     }
   });
@@ -286,13 +310,33 @@
       auth: {
         strategy: 'simple'
       },
+      pre: [{
+        assign: 'checkrole',
+        method: function (request, reply) {
+
+          var role = request.payload.role;
+          if (role !== undefined && role !== null) {
+
+            Role.checkValidRole(role, (err, results) => {
+
+              if (err || !results) {
+                return reply(Boom.badRequest('Role invalid.'));
+              } else {
+                reply(true);
+              }
+            });
+          } else {
+            reply(true);
+          }
+        }
+      }],
       validate: {
         payload: {
           name: Joi.string().required(),
           userId: Joi.string().optional(),
           displayId: Joi.string().optional(),
-          role: Joi.string().valid('BARCODE', 'CDS', 'DEGRADATION_TAG', 'GENE', 'LOCALIZATION_TAG', 'OPERATOR', 'PROMOTER', 'SCAR', 'SPACER', 'RBS', 'RIBOZYME', 'TERMINATOR').optional(),
-          partIds: Joi.array().items(Joi.string().required()),
+          role: Joi.string().uppercase().optional(),
+          partIds: Joi.array().items(Joi.string().required()).required(),
           createSeqFromParts: Joi.boolean().required(),
           sequence: Joi.string().regex(/^[ATUCGRYKMSWBDHVNatucgrykmswbdhvn]+$/, 'DNA sequence').insensitive().optional(),
           parameters: Joi.array().items(
@@ -308,6 +352,7 @@
     },
 
     handler: function (request, reply) {
+
       //Used to create a Device consisting of a BioDesign, Part, and Assembly.
       // Optionally, may also create a Sequence, Feature, BasicModule, Parameters, and Annotations.
       //async.auto task `createAssembly` has a non-existent dependency `createSubAssemblyIds`
@@ -315,7 +360,6 @@
       //noinspection JSDuplicatedDeclaration
       Async.auto({
         createBioDesign: function (done) {
-
           var subBioDesignIds = request.payload.partIds;
 
           BioDesign.create(
@@ -341,7 +385,10 @@
 
             for (var i = 0; i < subBioDesignIds.length; ++i) {
               var promise = new Promise((resolve, reject) => {
-                BioDesign.findByIdAndUpdate(subBioDesignIds[i], {$set: {superBioDesignId: superBioDesignId}}, (err, results) => {
+                BioDesign.findOneAndUpdate({
+                  _id: ObjectID(subBioDesignIds[i]),
+                  $isolated: 1
+                }, {$set: {superBioDesignId: superBioDesignId}}, (err, results) => {
                   if (err) {
                     reject(err);
                   } else {
@@ -469,7 +516,10 @@
 
             for (var i = 0; i < subBioDesignIds.length; ++i) {
               var promise = new Promise((resolve, reject) => {
-                Part.updateMany({bioDesignId: subBioDesignIds[i]}, {$set: {assemblyId: assemblyId}}, (err, results) => {
+                Part.updateMany({
+                  bioDesignId: subBioDesignIds[i],
+                  $isolated: 1
+                }, {$set: {assemblyId: assemblyId}}, (err, results) => {
                   if (err) {
                     reject(err);
                   } else {
@@ -492,28 +542,69 @@
           }
 
         }],
-        createSequence: ['createSubpart', function (results, done) {
-
-          if (request.payload.sequence !== undefined) {
-
-            var partId = results.createSubpart._id.toString();
-
-            Sequence.create(
-              request.payload.name,
-              null, // no description
-              request.auth.credentials.user._id.toString(),
-              request.payload.displayId,
-              null, // featureId null
-              partId,
-              request.payload.sequence,
-              null,
-              null,
-              done);
-          }
-<<<<<<< HEAD
-          else {
-            done(null, []);
-=======
+        getSubSubPartIds: ['createSubpart', function (results, done) {
+
+          var subBioDesignIds = request.payload.partIds;
+          var allPromises = [];
+          var subSubPartIds = {};
+
+          for (var i = 0; i < subBioDesignIds.length; ++i) {
+            var promise = new Promise((resolve, reject) => {
+
+              //sends value i to function so that order is kept track of
+              Part.findByBioDesignIdOnly(i, subBioDesignIds[i], (err, results) => {
+                if (err) {
+                  reject(err);
+                } else {
+                  var key = results[0];  //i is returned here, partId is saved under i
+                  var resPart = results[1];
+                  var subSubPartId = resPart[0]["_id"];
+                  subSubPartIds[key] = subSubPartId;
+                  resolve(results);
+                }
+              });
+            });
+            allPromises.push(promise);
+          }
+          Promise.all(allPromises).then((resolve, reject) => {
+            if (reject) {
+              reply(reject);
+            }
+            done(null, subSubPartIds);
+          });
+
+
+        }],
+        createSequence: ['createSubpart', 'getSubSubPartIds', function (results, done) {
+
+          //get all subSequences and concatenates them to create the superSequence!
+          var partId = results.createSubpart._id.toString();
+          var subSubPartIds = results.getSubSubPartIds;
+          var subBioDesignIds = request.payload.partIds;
+          var allPromises = [];
+
+          //array for exact length created to
+          var subSequenceIds = Array.apply(null, Array(subBioDesignIds.length)).map(String.prototype.valueOf,"0");
+          var superSequenceArr = Array.apply(null, Array(subBioDesignIds.length)).map(String.prototype.valueOf,"0");
+
+          for (var i = 0; i < subBioDesignIds.length; ++i) {
+            var promise = new Promise((resolve, reject) => {
+
+              //sends value i to function so that order is kept track of
+              Sequence.findByPartIdOnly(i, subSubPartIds[i], (err, results) => {
+                if (err) {
+                  return reject(err);
+                } else {
+                  var key = results[0];
+                  superSequenceArr[key] = results[1][0]["sequence"];;
+                  subSequenceIds[key] = results[1][0]["_id"];
+
+                  resolve(results);
+                }
+              });
+            });
+            allPromises.push(promise);
+          }
           Promise.all(allPromises).then((resolve, reject) => {
             if (reject) {
               reply(reject);
@@ -594,30 +685,54 @@
                 done);
             });
             allPromises.push(promise);
->>>>>>> 8066af37
-          }
+          }
+
+          Promise.all(allPromises).then((resolve, reject) => {
+            if (reject) {
+              reply(reject);
+            }
+            console.log("HERE");
+            done(null, resolve);
+          });
+
+        }],
+        updateSubFeaturesAnnotationId: ['createSequence', function (results, done) {
+          console.log("updateSubFeaturesAnnotationId");
+
+          // Create subAnnotations for all subBioDesigns connected to subFeatures
+          var superSequenceResults = results.createSequence;
+          var sequenceId = results.createSequence._id.toString();
+          var subSubPartIds = results.getSubSubPartIds;
+
+          var subSequenceIds = superSequenceResults[0];
+          var superSequenceArr = superSequenceResults[1];
+          var superSequence = superSequenceResults[2];
+
+          var allPromises = [];
+
+          var sequenceId = results.createSequence._id.toString();
+            var partIds = request.payload.partIds;
+
+            var test = utilities.annotateMe(server, partIds);
+            console.log(test);
+
         }],
         createAnnotation: ['createSequence', function (results, done) {
-
-          if (request.payload.sequence !== undefined) {
-
-            var seq = results.createSequence._id.toString();
-            Annotation.create(
-              request.payload.name,
-              null, // description,
-              request.auth.credentials.user._id.toString(),
-              seq, // sequenceId
-              1, // start
-              request.payload.sequence.length, // end
-              true, // isForwardString
-              done);
-          }
-          else {
-            done(null, []);
-          }
+          console.log("creating annotation")
+          var seq = results.createSequence._id.toString();
+          Annotation.create(
+            request.payload.name,
+            null, // description,
+            request.auth.credentials.user._id.toString(),
+            seq, // sequenceId
+            1, // start
+            null, // add this later
+            true, // isForwardString
+            done);
+
         }],
         createFeature: ['createModule', 'createAnnotation', function (results, done) {
-
+          console.log("createFeature");
           var annotationId = null, moduleId = null;
           if (results.createAnnotation._id !== undefined) {
             annotationId = results.createAnnotation._id.toString();
